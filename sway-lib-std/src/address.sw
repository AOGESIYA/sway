--- conflicted
+++ resolved
@@ -22,7 +22,6 @@
 
 /// Functions for casting between the `b256` and `Address` types.
 impl From<b256> for Address {
-<<<<<<< HEAD
     /// Casts raw `b256` data to an `Address`.
     /// 
     /// # Arguments
@@ -42,12 +41,8 @@
     ///    let address = Address::from(ZERO_B256);
     /// }
     /// ```
-    fn from(bits: b256) -> Address {
-        Address { value: bits }
-=======
     fn from(bits: b256) -> Self {
         Self { value: bits }
->>>>>>> d8cf6118
     }
 
     /// Casts an `Address` to raw `b256` data.
