mod harness;
use fuel_vm::prelude::*;

pub fn run(filter_regex: Option<regex::Regex>) {
    let filter = |name| {
        filter_regex
            .as_ref()
            .map(|regex| regex.is_match(name))
            .unwrap_or(true)
    };

    // Non-contract programs that should successfully compile and terminate
    // with some known state. Note that if you are adding a contract, it may pass by mistake.
    // Please add contracts to `positive_project_names_with_abi`.
    let positive_project_names_no_abi = vec![
        (
            "should_pass/forc/dependency_package_field",
            ProgramState::Return(0),
        ),
        (
            "should_pass/language/asm_expr_basic",
            ProgramState::Return(6),
        ),
        (
            "should_pass/language/basic_func_decl",
            ProgramState::Return(1), // 1 == true
        ),
        (
            "should_pass/language/builtin_type_method_call",
            ProgramState::Return(3),
        ),
        ("should_pass/language/dependencies", ProgramState::Return(0)), // 0 == false
        (
            "should_pass/language/if_elseif_enum",
            ProgramState::Return(10),
        ),
        (
            "should_pass/language/tuple_types",
            ProgramState::Return(123),
        ),
        (
            "should_pass/language/out_of_order_decl",
            ProgramState::Return(1),
        ),
        (
            "should_pass/language/struct_field_reassignment",
            ProgramState::Return(0),
        ),
        (
            "should_pass/language/enum_in_fn_decl",
            ProgramState::Return(255),
        ),
        (
            "should_pass/language/main_returns_unit",
            ProgramState::Return(0),
        ),
        (
            "should_pass/language/unary_not_basic",
            ProgramState::Return(1), // 1 == true
        ),
        (
            "should_pass/language/unary_not_basic_2",
            ProgramState::Return(1), // 1 == true
        ),
        (
            "should_pass/language/fix_opcode_bug",
            ProgramState::Return(30),
        ),
        (
            "should_pass/language/retd_b256",
            ProgramState::ReturnData(Bytes32::from([
                102, 104, 122, 173, 248, 98, 189, 119, 108, 143, 193, 139, 142, 159, 142, 32, 8,
                151, 20, 133, 110, 226, 51, 179, 144, 42, 89, 29, 13, 95, 41, 37,
            ])),
        ),
        (
            "should_pass/language/retd_struct",
            ProgramState::ReturnData(Bytes32::from([
                251, 57, 24, 241, 63, 94, 17, 102, 252, 182, 8, 110, 140, 105, 102, 105, 138, 202,
                155, 39, 97, 32, 94, 129, 141, 144, 190, 142, 33, 32, 33, 75,
            ])),
        ),
        (
            "should_pass/language/op_precedence",
            ProgramState::Return(0),
        ),
        (
            "should_pass/language/asm_without_return",
            ProgramState::Return(0),
        ),
        (
            "should_pass/language/b256_bad_jumps",
            ProgramState::Return(1),
        ),
        ("should_pass/language/b256_ops", ProgramState::Return(100)),
        (
            "should_pass/language/struct_field_access",
            ProgramState::Return(43),
        ),
        ("should_pass/language/bool_and_or", ProgramState::Return(42)),
        ("should_pass/language/eq_and_neq", ProgramState::Return(1)),
        (
            "should_pass/language/local_impl_for_ord",
            ProgramState::Return(1), // true
        ),
        ("should_pass/language/const_decl", ProgramState::Return(100)),
        (
            "should_pass/language/const_decl_in_library",
            ProgramState::Return(1), // true
        ),
        (
            "should_pass/language/aliased_imports",
            ProgramState::Return(42),
        ),
        (
            "should_pass/language/empty_method_initializer",
            ProgramState::Return(1), // true
        ),
        (
            "should_pass/stdlib/b512_struct_alignment",
            ProgramState::Return(1), // true
        ),
        ("should_pass/stdlib/ge_test", ProgramState::Return(1)), // true
        ("should_pass/stdlib/u128_test", ProgramState::Return(1)), // true
        ("should_pass/stdlib/u128_div_test", ProgramState::Return(1)), // true
        ("should_pass/stdlib/u128_mul_test", ProgramState::Return(1)), // true
        (
            "should_pass/language/generic_structs",
            ProgramState::Return(1), // true
        ),
        (
            "should_pass/language/generic_functions",
            ProgramState::Return(1), // true
        ),
        ("should_pass/language/generic_enum", ProgramState::Return(1)), // true
        (
            "should_pass/language/numeric_constants",
            ProgramState::Return(1),
        ), // true
        ("should_pass/language/u64_ops", ProgramState::Return(1)),      // true
        (
            "should_pass/language/import_method_from_other_file",
            ProgramState::Return(10), // true
        ),
        (
            "should_pass/stdlib/ec_recover_test",
            ProgramState::Return(1), // true
        ),
        ("should_pass/stdlib/address_test", ProgramState::Return(1)), // true
        (
            "should_pass/language/generic_struct",
            ProgramState::Return(1), // true
        ),
        (
            "should_pass/language/zero_field_types",
            ProgramState::Return(10), // true
        ),
        ("should_pass/stdlib/assert_test", ProgramState::Return(1)), // true
        (
            "should_pass/language/match_expressions",
            ProgramState::Return(42),
        ),
        ("should_pass/language/array_basics", ProgramState::Return(1)), // true
        // Disabled, pending decision on runtime OOB checks. ("array_dynamic_oob", ProgramState::Revert(1)),
        (
            "should_pass/language/abort_control_flow_good",
            ProgramState::Revert(42),
        ),
        (
            "should_pass/language/array_generics",
            ProgramState::Return(1), // true
        ),
        (
            "should_pass/language/match_expressions_structs",
            ProgramState::Return(4),
        ),
        ("should_pass/stdlib/b512_test", ProgramState::Return(1)), // true
        ("should_pass/stdlib/block_height", ProgramState::Return(1)), // true
        (
            "should_pass/language/trait_override_bug",
            ProgramState::Return(7),
        ),
        (
            "should_pass/language/if_implicit_unit",
            ProgramState::Return(0),
        ),
        (
            "should_pass/language/modulo_uint_test",
            ProgramState::Return(1), // true
        ),
        (
            "should_pass/language/trait_import_with_star",
            ProgramState::Return(0),
        ),
        (
            "should_pass/language/tuple_desugaring",
            ProgramState::Return(9),
        ),
        (
            "should_pass/language/multi_item_import",
            ProgramState::Return(0), // false
        ),
        (
            "should_pass/language/use_full_path_names",
            ProgramState::Return(1),
        ),
        (
            "should_pass/language/tuple_indexing",
            ProgramState::Return(1),
        ),
        (
            "should_pass/language/tuple_access",
            ProgramState::Return(42),
        ),
        (
            "should_pass/language/funcs_with_generic_types",
            ProgramState::Return(1), // true
        ),
        (
            "should_pass/language/enum_if_let",
            ProgramState::Return(143),
        ),
        (
            "should_pass/language/enum_destructuring",
            ProgramState::Return(15),
        ),
        (
            "should_pass/language/enum_if_let_large_type",
            ProgramState::Return(15),
        ),
        (
            "should_pass/language/enum_type_inference",
            ProgramState::Return(5),
        ),
        ("should_pass/language/size_of", ProgramState::Return(1)),
        ("should_pass/language/supertraits", ProgramState::Return(1)),
        (
            "should_pass/language/new_allocator_test",
            ProgramState::Return(42), // true
        ),
        (
            "should_pass/language/chained_if_let",
            ProgramState::Return(5), // true
        ),
        (
            "should_pass/language/inline_if_expr_const",
            ProgramState::Return(0),
        ),
        (
            "should_pass/language/method_on_empty_struct",
            ProgramState::Return(1),
        ),
        (
            "should_pass/language/tuple_in_struct",
            ProgramState::Return(1),
        ),
        (
            "should_pass/language/nested_structs",
            ProgramState::Return(1),
        ),
        ("should_pass/language/while_loops", ProgramState::Return(1)),
        (
            "should_pass/language/retd_small_array",
            ProgramState::ReturnData(Bytes32::from([
                0xcd, 0x26, 0x62, 0x15, 0x4e, 0x6d, 0x76, 0xb2, 0xb2, 0xb9, 0x2e, 0x70, 0xc0, 0xca,
                0xc3, 0xcc, 0xf5, 0x34, 0xf9, 0xb7, 0x4e, 0xb5, 0xb8, 0x98, 0x19, 0xec, 0x50, 0x90,
                0x83, 0xd0, 0x0a, 0x50,
            ])),
        ),
        (
            "should_pass/language/retd_zero_len_array",
            ProgramState::ReturnData(Bytes32::from([
                0xe3, 0xb0, 0xc4, 0x42, 0x98, 0xfc, 0x1c, 0x14, 0x9a, 0xfb, 0xf4, 0xc8, 0x99, 0x6f,
                0xb9, 0x24, 0x27, 0xae, 0x41, 0xe4, 0x64, 0x9b, 0x93, 0x4c, 0xa4, 0x95, 0x99, 0x1b,
                0x78, 0x52, 0xb8, 0x55,
            ])),
        ),
        ("should_pass/language/is_prime", ProgramState::Return(1)),
        (
            "should_pass/language/generic_impl_self",
            ProgramState::Return(10),
        ),
        (
            "should_pass/language/enum_init_fn_call",
            ProgramState::Return(1),
        ),
        (
            "should_pass/language/nested_while_and_if",
            ProgramState::Return(1),
        ),
        (
            "should_pass/language/is_reference_type",
            ProgramState::Return(1),
        ),
        (
            "should_pass/language/contract_caller_as_type",
            ProgramState::Return(42),
        ),
        /*
         * This test is disabled because in order to work correctly it requires that we implement
         * `&mut self` methods.
         *
         * See: #1188
        (
            "should_pass/language/self_impl_reassignment",
            ProgramState::Return(1),
        ),
        */
        (
            "should_pass/language/import_trailing_comma",
            ProgramState::Return(0),
        ),
        (
            "should_pass/language/primitive_type_argument",
            ProgramState::Return(5),
        ),
        (
            "should_pass/language/generic-type-inference",
            ProgramState::Return(0),
        ),
        (
            "should_pass/language/ret_small_string",
            ProgramState::ReturnData(Bytes32::from([
                0x6a, 0x4e, 0x01, 0xe9, 0x40, 0xab, 0xc0, 0x04, 0x30, 0xfe, 0x21, 0x62, 0xed, 0x69,
                0xc0, 0xe2, 0x31, 0x04, 0xf9, 0xfd, 0xa7, 0x81, 0x59, 0x09, 0x2f, 0xea, 0x8f, 0x7e,
                0xcb, 0x7f, 0x6d, 0xd4,
            ])),
        ),
        (
            "should_pass/language/many_stack_variables",
            ProgramState::Return(10),
        ),
        (
            "should_pass/language/ret_string_in_struct",
            ProgramState::ReturnData(Bytes32::from([
                0xaa, 0x5e, 0xfc, 0xa8, 0xda, 0xaf, 0x6e, 0xe6, 0x3f, 0x44, 0x93, 0xb2, 0x88, 0xb3,
                0x85, 0xd7, 0x60, 0xb8, 0xef, 0x93, 0xdc, 0x70, 0xe0, 0xfb, 0xc3, 0x06, 0xed, 0x9b,
                0x67, 0x6e, 0x5f, 0x13,
            ])),
        ),
        (
            "should_pass/language/match_expressions_simple",
            ProgramState::Return(42),
        ),
        (
            "should_pass/language/multi_impl_self",
            ProgramState::Return(42),
        ),
        (
            "should_pass/language/implicit_return",
            ProgramState::Return(42),
        ),
        (
<<<<<<< HEAD
            "should_pass/language/issue_1628_repro",
            ProgramState::Return(43),
=======
            "should_pass/language/match_expressions_enums",
            ProgramState::Return(42),
        ),
        (
            "should_pass/language/match_expressions_nested",
            ProgramState::Return(123),
        ),
        (
            "should_pass/language/match_expressions_mismatched",
            ProgramState::Return(5),
>>>>>>> 62a78c1e
        ),
    ];

    let mut number_of_tests_run =
        positive_project_names_no_abi
            .iter()
            .fold(0, |acc, (name, res)| {
                if filter(name) {
                    assert_eq!(crate::e2e_vm_tests::harness::runs_in_vm(name), *res);
                    acc + 1
                } else {
                    acc
                }
            });

    // Programs that should successfully compile, include abi and terminate
    // with some known state. Note that if a non-contract is included
    // it will be rejected during assertion. Please move it to
    // `positive_project_names_no_abi` above.
    let positive_project_names_with_abi = vec![
        (
            "should_pass/language/valid_impurity",
            ProgramState::Revert(0), // false
        ),
        (
            "should_pass/test_contracts/auth_testing_contract",
            ProgramState::Revert(0),
        ),
        (
            "should_pass/test_contracts/balance_test_contract",
            ProgramState::Revert(0),
        ),
        (
            "should_pass/test_contracts/basic_storage",
            ProgramState::Revert(0),
        ),
        (
            "should_pass/test_contracts/context_testing_contract",
            ProgramState::Revert(0),
        ),
        (
            "should_pass/test_contracts/increment_contract",
            ProgramState::Revert(0),
        ),
        (
            "should_pass/test_contracts/storage_access_contract",
            ProgramState::Revert(0),
        ),
        (
            "should_pass/test_contracts/test_fuel_coin_contract",
            ProgramState::Revert(0),
        ),
        (
            "should_pass/test_contracts/nested_struct_args_contract",
            ProgramState::Revert(0),
        ),
        (
            "should_pass/test_contracts/issue_1512_repro",
            ProgramState::Revert(0),
        ),
        (
            "should_pass/test_contracts/array_of_structs_contract",
            ProgramState::Revert(0),
        ),
        (
            "should_pass/test_contracts/abi_with_tuples_contract",
            ProgramState::Revert(0),
        ),
    ];

    number_of_tests_run += positive_project_names_with_abi
        .iter()
        .fold(0, |acc, (name, res)| {
            if filter(name) {
                assert_eq!(crate::e2e_vm_tests::harness::runs_in_vm(name), *res);
                // cannot use partial eq on type `anyhow::Error` so I've used `matches!` here instead.
                // https://users.rust-lang.org/t/issues-in-asserting-result/61198/3 for reference.
                assert!(crate::e2e_vm_tests::harness::test_json_abi(name).is_ok());
                acc + 1
            } else {
                acc
            }
        });

    // source code that should _not_ compile
    let negative_project_names = vec![
        "should_fail/recursive_calls",
        "should_fail/asm_missing_return",
        "should_fail/asm_should_not_have_return",
        "should_fail/missing_fn_arguments",
        "should_fail/excess_fn_arguments",
        // the feature for the below test, detecting inf deps, was reverted
        // when that is re-implemented we should reenable this test
        //"should_fail/infinite_dependencies",
        "should_fail/top_level_vars",
        "should_fail/dependency_parsing_error",
        "should_fail/disallowed_gm",
        "should_fail/bad_generic_annotation",
        "should_fail/bad_generic_var_annotation",
        "should_fail/unify_identical_unknowns",
        "should_fail/array_oob",
        "should_fail/array_bad_index",
        "should_fail/name_shadowing",
        "should_fail/match_expressions_wrong_struct",
        "should_fail/match_expressions_enums",
        "should_fail/pure_calls_impure",
        "should_fail/nested_impure",
        "should_fail/predicate_calls_impure",
        "should_fail/script_calls_impure",
        "should_fail/contract_pure_calls_impure",
        "should_fail/literal_too_large_for_type",
        "should_fail/star_import_alias",
        "should_fail/item_used_without_import",
        "should_fail/shadow_import",
        "should_fail/missing_supertrait_impl",
        "should_fail/enum_if_let_invalid_variable",
        "should_fail/enum_bad_type_inference",
        "should_fail/missing_func_from_supertrait_impl",
        "should_fail/supertrait_does_not_exist",
        "should_fail/chained_if_let_missing_branch",
        "should_fail/abort_control_flow_bad",
        "should_fail/match_expressions_non_exhaustive",
        "should_fail/empty_impl",
        "should_fail/disallow_turbofish",
        "should_fail/generics_unhelpful_error",
        "should_fail/generic_shadows_generic",
        "should_fail/different_contract_caller_types",
        "should_fail/insufficient_type_info",
        "should_fail/primitive_type_argument",
        "should_fail/double_underscore_fn",
        "should_fail/double_underscore_trait_fn",
        "should_fail/double_underscore_impl_self_fn",
        "should_fail/double_underscore_var",
        "should_fail/double_underscore_struct",
        "should_fail/double_underscore_enum",
        "should_fail/assign_to_field_of_non_mutable_struct",
        "should_fail/abi_method_signature_mismatch",
        "should_fail/trait_method_signature_mismatch",
        "should_fail/impure_read_calls_impure_write",
        "should_fail/abi_impl_purity_mismatch",
        "should_fail/abi_pure_calls_impure",
        "should_fail/impure_abi_read_calls_impure_write",
        "should_fail/impure_trait_read_calls_impure_write",
        "should_fail/trait_impl_purity_mismatch",
        "should_fail/trait_pure_calls_impure",
        "should_fail/match_expressions_empty_arms",
    ];
    number_of_tests_run += negative_project_names.iter().fold(0, |acc, name| {
        if filter(name) {
            crate::e2e_vm_tests::harness::does_not_compile(name);
            acc + 1
        } else {
            acc
        }
    });

    // ---- Tests paired with contracts upon which they depend which must be pre-deployed.
    let contract_and_project_names = &[
        (
            (
                "should_pass/test_contracts/basic_storage",
                "should_pass/require_contract_deployment/call_basic_storage",
            ),
            4242,
        ),
        (
            (
                "should_pass/test_contracts/increment_contract",
                "should_pass/require_contract_deployment/call_increment_contract",
            ),
            1, // true
        ),
        (
            (
                "should_pass/test_contracts/auth_testing_contract",
                "should_pass/require_contract_deployment/caller_auth_test",
            ),
            1, // true
        ),
        (
            (
                "should_pass/test_contracts/context_testing_contract",
                "should_pass/require_contract_deployment/caller_context_test",
            ),
            1, // true
        ),
        (
            (
                "should_pass/test_contracts/balance_test_contract",
                "should_pass/require_contract_deployment/bal_opcode",
            ),
            1, // true
        ),
        (
            (
                "should_pass/test_contracts/test_fuel_coin_contract",
                "should_pass/require_contract_deployment/token_ops_test",
            ),
            1, // true
        ),
        (
            (
                "should_pass/test_contracts/storage_access_contract",
                "should_pass/require_contract_deployment/storage_access_caller",
            ),
            1, // true
        ),
        (
            (
                "should_pass/test_contracts/nested_struct_args_contract",
                "should_pass/require_contract_deployment/nested_struct_args_caller",
            ),
            1,
        ),
        (
            (
                "should_pass/test_contracts/array_of_structs_contract",
                "should_pass/require_contract_deployment/array_of_structs_caller",
            ),
            1,
        ),
        (
            (
                "should_pass/test_contracts/abi_with_tuples_contract",
                "should_pass/require_contract_deployment/call_abi_with_tuples",
            ),
            1,
        ),
    ];

    let total_number_of_tests = positive_project_names_no_abi.len()
        + positive_project_names_with_abi.len()
        + negative_project_names.len()
        + contract_and_project_names.len();

    // Filter them first.
    let (contracts_and_projects, vals): (Vec<_>, Vec<_>) = contract_and_project_names
        .iter()
        .filter(|names| filter(names.0 .1))
        .cloned()
        .unzip();

    let (contracts, projects): (Vec<_>, Vec<_>) = contracts_and_projects.iter().cloned().unzip();

    // Deploy and then test.
    number_of_tests_run += projects.len();
    let mut contract_ids = Vec::<fuel_tx::ContractId>::with_capacity(contracts.len());
    for name in contracts {
        let contract_id = harness::deploy_contract(name);
        contract_ids.push(contract_id);
    }

    for (name, val) in projects.iter().zip(vals.iter()) {
        let result = harness::runs_on_node(name, &contract_ids);
        assert!(result.iter().all(|r| !matches!(
            r,
            fuel_tx::Receipt::Revert { .. } | fuel_tx::Receipt::Panic { .. }
        )));
        assert!(
            result.len() >= 2
                && matches!(result[result.len() - 2], fuel_tx::Receipt::Return { .. })
                && result[result.len() - 2].val().unwrap() == *val
        );
    }

    if number_of_tests_run == 0 {
        tracing::info!(
            "No tests were run. Regex filter \"{}\" filtered out all {} tests.",
            filter_regex.map(|x| x.to_string()).unwrap_or_default(),
            total_number_of_tests
        );
    } else {
        tracing::info!("_________________________________\nTests passed.");
        tracing::info!(
            "{} tests run ({} skipped)",
            number_of_tests_run,
            total_number_of_tests - number_of_tests_run
        );
    }
}<|MERGE_RESOLUTION|>--- conflicted
+++ resolved
@@ -351,10 +351,10 @@
             ProgramState::Return(42),
         ),
         (
-<<<<<<< HEAD
             "should_pass/language/issue_1628_repro",
             ProgramState::Return(43),
-=======
+        ),
+        (
             "should_pass/language/match_expressions_enums",
             ProgramState::Return(42),
         ),
@@ -365,7 +365,6 @@
         (
             "should_pass/language/match_expressions_mismatched",
             ProgramState::Return(5),
->>>>>>> 62a78c1e
         ),
     ];
 
