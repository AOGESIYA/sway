use std::collections::{HashMap, HashSet};
use std::iter::FromIterator;

use crate::{
    error::*,
    language::{parsed::*, CallPath},
    type_system::*,
<<<<<<< HEAD
=======
    Engines,
>>>>>>> 436ffe59
};

use sway_error::error::CompileError;
use sway_types::integer_bits::IntegerBits;
use sway_types::Spanned;
use sway_types::{ident::Ident, span::Span};

// -------------------------------------------------------------------------------------------------
/// Take a list of nodes and reorder them so that they may be semantically analysed without any
/// dependencies breaking.

pub(crate) fn order_ast_nodes_by_dependency(
    engines: Engines<'_>,
    nodes: Vec<AstNode>,
) -> CompileResult<Vec<AstNode>> {
    let type_engine = engines.te();

    let decl_dependencies = DependencyMap::from_iter(
        nodes
            .iter()
            .filter_map(|node| Dependencies::gather_from_decl_node(engines, node)),
    );

    // Check here for recursive calls now that we have a nice map of the dependencies to help us.
    let mut errors = find_recursive_decls(&decl_dependencies);
    if !errors.is_empty() {
        // Because we're pulling these errors out of a HashMap they'll probably be in a funny
        // order.  Here we'll sort them by span start.
        errors.sort_by_key(|err| err.span().start());
        err(Vec::new(), errors)
    } else {
        // Reorder the parsed AstNodes based on dependency.  Includes first, then uses, then
        // reordered declarations, then anything else.  To keep the list stable and simple we can
        // use a basic insertion sort.
        ok(
            nodes
                .into_iter()
                .fold(Vec::<AstNode>::new(), |ordered, node| {
                    insert_into_ordered_nodes(type_engine, &decl_dependencies, ordered, node)
                }),
            Vec::new(),
            Vec::new(),
        )
    }
}

// -------------------------------------------------------------------------------------------------
// Recursion detection.

fn find_recursive_decls(decl_dependencies: &DependencyMap) -> Vec<CompileError> {
    decl_dependencies
        .iter()
        .filter_map(|(dep_sym, _)| find_recursive_decl(decl_dependencies, dep_sym))
        .collect()
}

fn find_recursive_decl(
    decl_dependencies: &DependencyMap,
    dep_sym: &DependentSymbol,
) -> Option<CompileError> {
    match dep_sym {
        DependentSymbol::Fn(_, Some(fn_span)) => {
            let mut chain = Vec::new();
            find_recursive_call_chain(decl_dependencies, dep_sym, fn_span, &mut chain)
        }
        DependentSymbol::Symbol(_) => {
            let mut chain = Vec::new();
            find_recursive_type_chain(decl_dependencies, dep_sym, &mut chain)
        }
        _otherwise => None,
    }
}

fn find_recursive_call_chain(
    decl_dependencies: &DependencyMap,
    fn_sym: &DependentSymbol,
    fn_span: &Span,
    chain: &mut Vec<Ident>,
) -> Option<CompileError> {
    if let DependentSymbol::Fn(fn_sym_ident, _) = fn_sym {
        if chain.contains(fn_sym_ident) {
            // We've found a recursive loop, but it's possible this function is not actually in the
            // loop, but is instead just calling into the loop.  Only if this function is at the
            // start of the chain do we need to report it.
            return if &chain[0] != fn_sym_ident {
                None
            } else {
                Some(build_recursion_error(
                    fn_sym_ident.clone(),
                    fn_span.clone(),
                    &chain[1..],
                ))
            };
        }
        decl_dependencies.get(fn_sym).and_then(|deps_set| {
            chain.push(fn_sym_ident.clone());
            let result = deps_set.deps.iter().find_map(|dep_sym| {
                find_recursive_call_chain(decl_dependencies, dep_sym, fn_span, chain)
            });
            chain.pop();
            result
        })
    } else {
        None
    }
}

fn find_recursive_type_chain(
    decl_dependencies: &DependencyMap,
    dep_sym: &DependentSymbol,
    chain: &mut Vec<Ident>,
) -> Option<CompileError> {
    if let DependentSymbol::Symbol(sym_ident) = dep_sym {
        if chain.contains(sym_ident) {
            // See above about it only being an error if we're referring back to the start.
            return if &chain[0] != sym_ident {
                None
            } else {
                Some(build_recursive_type_error(sym_ident.clone(), &chain[1..]))
            };
        }
        decl_dependencies.get(dep_sym).and_then(|deps_set| {
            chain.push(sym_ident.clone());
            let result = deps_set
                .deps
                .iter()
                .find_map(|dep_sym| find_recursive_type_chain(decl_dependencies, dep_sym, chain));
            chain.pop();
            result
        })
    } else {
        None
    }
}

fn build_recursion_error(fn_sym: Ident, span: Span, chain: &[Ident]) -> CompileError {
    match chain.len() {
        // An empty chain indicates immediate recursion.
        0 => CompileError::RecursiveCall {
            fn_name: fn_sym,
            span,
        },
        // Chain entries indicate mutual recursion.
        1 => CompileError::RecursiveCallChain {
            fn_name: fn_sym,
            call_chain: chain[0].as_str().to_string(),
            span,
        },
        n => {
            let mut msg = chain[0].as_str().to_string();
            for ident in &chain[1..(n - 1)] {
                msg.push_str(", ");
                msg.push_str(ident.as_str());
            }
            msg.push_str(" and ");
            msg.push_str(chain[n - 1].as_str());
            CompileError::RecursiveCallChain {
                fn_name: fn_sym,
                call_chain: msg,
                span,
            }
        }
    }
}

fn build_recursive_type_error(name: Ident, chain: &[Ident]) -> CompileError {
    let span = name.span();
    match chain.len() {
        // An empty chain indicates immediate recursion.
        0 => CompileError::RecursiveType { name, span },
        // Chain entries indicate mutual recursion.
        1 => CompileError::RecursiveTypeChain {
            name,
            type_chain: chain[0].as_str().to_string(),
            span,
        },
        n => {
            let mut msg = chain[0].as_str().to_string();
            for ident in &chain[1..(n - 1)] {
                msg.push_str(", ");
                msg.push_str(ident.as_str());
            }
            msg.push_str(" and ");
            msg.push_str(chain[n - 1].as_str());
            CompileError::RecursiveTypeChain {
                name,
                type_chain: msg,
                span,
            }
        }
    }
}

// -------------------------------------------------------------------------------------------------
// Dependency gathering.

type DependencyMap = HashMap<DependentSymbol, Dependencies>;

fn insert_into_ordered_nodes(
    type_engine: &TypeEngine,
    decl_dependencies: &DependencyMap,
    mut ordered_nodes: Vec<AstNode>,
    node: AstNode,
) -> Vec<AstNode> {
    for idx in 0..ordered_nodes.len() {
        // If we find a node which depends on the new node, insert it in front.
        if depends_on(type_engine, decl_dependencies, &ordered_nodes[idx], &node) {
            ordered_nodes.insert(idx, node);
            return ordered_nodes;
        }
    }

    // Node wasn't inserted into list, append it now.
    ordered_nodes.push(node);
    ordered_nodes
}

// dependant: noun; thing depending on another thing.
// dependee: noun; thing which is depended upon by another thing.
//
// Does the dependant depend on the dependee?

fn depends_on(
    type_engine: &TypeEngine,
    decl_dependencies: &DependencyMap,
    dependant_node: &AstNode,
    dependee_node: &AstNode,
) -> bool {
    match (&dependant_node.content, &dependee_node.content) {
        // Include statements first.
        (AstNodeContent::IncludeStatement(_), AstNodeContent::IncludeStatement(_)) => false,
        (_, AstNodeContent::IncludeStatement(_)) => true,

        // Use statements next.
        (AstNodeContent::IncludeStatement(_), AstNodeContent::UseStatement(_)) => false,
        (AstNodeContent::UseStatement(_), AstNodeContent::UseStatement(_)) => false,
        (_, AstNodeContent::UseStatement(_)) => true,

        // Then declarations, ordered using the dependecies list.
        (AstNodeContent::IncludeStatement(_), AstNodeContent::Declaration(_)) => false,
        (AstNodeContent::UseStatement(_), AstNodeContent::Declaration(_)) => false,
        (AstNodeContent::Declaration(dependant), AstNodeContent::Declaration(dependee)) => {
            match (
                decl_name(type_engine, dependant),
                decl_name(type_engine, dependee),
            ) {
                (Some(dependant_name), Some(dependee_name)) => decl_dependencies
                    .get(&dependant_name)
                    .map(|deps_set| {
                        recursively_depends_on(&deps_set.deps, &dependee_name, decl_dependencies)
                    })
                    .unwrap_or(false),
                _ => false,
            }
        }
        (_, AstNodeContent::Declaration(_)) => true,

        // Everything else we don't care.
        _ => false,
    }
}

// -------------------------------------------------------------------------------------------------
// Dependencies are just a collection of dependee symbols.

#[derive(Debug)]
struct Dependencies {
    deps: HashSet<DependentSymbol>,
}

impl Dependencies {
    fn gather_from_decl_node(
        engines: Engines<'_>,
        node: &AstNode,
    ) -> Option<(DependentSymbol, Dependencies)> {
        let type_engine = engines.te();
        match &node.content {
            AstNodeContent::Declaration(decl) => decl_name(type_engine, decl).map(|name| {
                (
                    name,
                    Dependencies {
                        deps: HashSet::new(),
                    }
                    .gather_from_decl(engines, decl),
                )
            }),
            _ => None,
        }
    }

    fn gather_from_decl(self, engines: Engines<'_>, decl: &Declaration) -> Self {
        match decl {
            Declaration::VariableDeclaration(VariableDeclaration {
                type_ascription,
                body,
                ..
            }) => self
                .gather_from_type_argument(engines, type_ascription)
                .gather_from_expr(engines, body),
            Declaration::ConstantDeclaration(decl) => self.gather_from_constant_decl(engines, decl),
            Declaration::FunctionDeclaration(fn_decl) => self.gather_from_fn_decl(engines, fn_decl),
            Declaration::StructDeclaration(StructDeclaration {
                fields,
                type_parameters,
                ..
            }) => self
                .gather_from_iter(fields.iter(), |deps, field| {
                    deps.gather_from_type_argument(engines, &field.type_argument)
                })
                .gather_from_type_parameters(type_parameters),
            Declaration::EnumDeclaration(EnumDeclaration {
                variants,
                type_parameters,
                ..
            }) => self
                .gather_from_iter(variants.iter(), |deps, variant| {
                    deps.gather_from_type_argument(engines, &variant.type_argument)
                })
                .gather_from_type_parameters(type_parameters),
            Declaration::TraitDeclaration(TraitDeclaration {
                interface_surface,
                methods,
                supertraits,
                ..
            }) => self
                .gather_from_iter(supertraits.iter(), |deps, sup| {
                    deps.gather_from_call_path(&sup.name, false, false)
                })
                .gather_from_iter(interface_surface.iter(), |deps, item| match item {
                    TraitItem::TraitFn(sig) => deps
                        .gather_from_iter(sig.parameters.iter(), |deps, param| {
                            deps.gather_from_type_argument(engines, &param.type_argument)
                        })
                        .gather_from_typeinfo(engines, &sig.return_type),
                })
                .gather_from_iter(methods.iter(), |deps, fn_decl| {
                    deps.gather_from_fn_decl(engines, fn_decl)
                }),
            Declaration::ImplTrait(ImplTrait {
                impl_type_parameters,
                trait_name,
                implementing_for,
                items,
                ..
            }) => self
                .gather_from_call_path(trait_name, false, false)
                .gather_from_type_argument(engines, implementing_for)
                .gather_from_type_parameters(impl_type_parameters)
                .gather_from_iter(items.iter(), |deps, item| match item {
                    ImplItem::Fn(fn_decl) => deps.gather_from_fn_decl(engines, fn_decl),
                }),
            Declaration::ImplSelf(ImplSelf {
                implementing_for,
                items,
                ..
            }) => self
                .gather_from_type_argument(engines, implementing_for)
                .gather_from_iter(items.iter(), |deps, item| match item {
                    ImplItem::Fn(fn_decl) => deps.gather_from_fn_decl(engines, fn_decl),
                }),
            Declaration::AbiDeclaration(AbiDeclaration {
                interface_surface,
                methods,
                supertraits,
                ..
            }) => self
                .gather_from_iter(supertraits.iter(), |deps, sup| {
                    deps.gather_from_call_path(&sup.name, false, false)
                })
                .gather_from_iter(interface_surface.iter(), |deps, item| match item {
                    TraitItem::TraitFn(sig) => deps
                        .gather_from_iter(sig.parameters.iter(), |deps, param| {
                            deps.gather_from_type_argument(engines, &param.type_argument)
                        })
                        .gather_from_typeinfo(engines, &sig.return_type),
                })
                .gather_from_iter(methods.iter(), |deps, fn_decl| {
                    deps.gather_from_fn_decl(engines, fn_decl)
                }),
            Declaration::StorageDeclaration(StorageDeclaration { fields, .. }) => self
                .gather_from_iter(
                    fields.iter(),
                    |deps,
                     StorageField {
                         ref type_argument, ..
                     }| {
                        deps.gather_from_type_argument(engines, type_argument)
                    },
                ),
        }
    }

    fn gather_from_constant_decl(
        self,
        engines: Engines<'_>,
        const_decl: &ConstantDeclaration,
    ) -> Self {
        let ConstantDeclaration {
            type_ascription,
            value,
            ..
        } = const_decl;
        match value {
            Some(value) => self
                .gather_from_type_argument(engines, type_ascription)
                .gather_from_expr(engines, value),
            None => self,
        }
    }

    fn gather_from_fn_decl(self, engines: Engines<'_>, fn_decl: &FunctionDeclaration) -> Self {
        let FunctionDeclaration {
            parameters,
            return_type,
            body,
            type_parameters,
            ..
        } = fn_decl;
        self.gather_from_iter(parameters.iter(), |deps, param| {
            deps.gather_from_type_argument(engines, &param.type_argument)
        })
        .gather_from_type_argument(engines, return_type)
        .gather_from_block(engines, body)
        .gather_from_type_parameters(type_parameters)
    }

    fn gather_from_expr(self, engines: Engines<'_>, expr: &Expression) -> Self {
        match &expr.kind {
            ExpressionKind::Variable(name) => {
                // in the case of ABI variables, we actually want to check if the ABI needs to be
                // ordered
                self.gather_from_call_path(&(name.clone()).into(), false, false)
            }
            ExpressionKind::FunctionApplication(function_application_expression) => {
                let FunctionApplicationExpression {
                    call_path_binding,
                    arguments,
                } = &**function_application_expression;
                self.gather_from_call_path(&call_path_binding.inner, false, true)
                    .gather_from_type_arguments(engines, &call_path_binding.type_arguments.to_vec())
                    .gather_from_iter(arguments.iter(), |deps, arg| {
                        deps.gather_from_expr(engines, arg)
                    })
            }
            ExpressionKind::LazyOperator(LazyOperatorExpression { lhs, rhs, .. }) => self
                .gather_from_expr(engines, lhs)
                .gather_from_expr(engines, rhs),
            ExpressionKind::If(IfExpression {
                condition,
                then,
                r#else,
                ..
            }) => if let Some(else_expr) = r#else {
                self.gather_from_expr(engines, else_expr)
            } else {
                self
            }
            .gather_from_expr(engines, condition)
            .gather_from_expr(engines, then),
            ExpressionKind::Match(MatchExpression {
                value, branches, ..
            }) => self
                .gather_from_expr(engines, value)
                .gather_from_iter(branches.iter(), |deps, branch| {
                    deps.gather_from_match_branch(engines, branch)
                }),
            ExpressionKind::CodeBlock(contents) => self.gather_from_block(engines, contents),
            ExpressionKind::Array(array_expression) => self
                .gather_from_iter(array_expression.contents.iter(), |deps, expr| {
                    deps.gather_from_expr(engines, expr)
                }),
            ExpressionKind::ArrayIndex(ArrayIndexExpression { prefix, index, .. }) => self
                .gather_from_expr(engines, prefix)
                .gather_from_expr(engines, index),
            ExpressionKind::Struct(struct_expression) => {
                let StructExpression {
                    call_path_binding,
                    fields,
                } = &**struct_expression;
                self.gather_from_call_path(&call_path_binding.inner, false, false)
                    .gather_from_type_arguments(engines, &call_path_binding.type_arguments.to_vec())
                    .gather_from_iter(fields.iter(), |deps, field| {
                        deps.gather_from_expr(engines, &field.value)
                    })
            }
            ExpressionKind::Subfield(SubfieldExpression { prefix, .. }) => {
                self.gather_from_expr(engines, prefix)
            }
            ExpressionKind::AmbiguousPathExpression(e) => {
                let AmbiguousPathExpression {
                    call_path_binding,
                    args,
                } = &**e;
                let mut this = self;
                if call_path_binding.inner.prefixes.is_empty() {
                    // We have just `Foo::Bar`, and nothing before `Foo`,
                    // so this could be referring to `Enum::Variant`,
                    // so we want to depend on `Enum` but not `Variant`.
                    this.deps.insert(DependentSymbol::Symbol(
                        call_path_binding.inner.suffix.before.inner.clone(),
                    ));
                }
                this.gather_from_type_arguments(engines, &call_path_binding.type_arguments.to_vec())
                    .gather_from_iter(args.iter(), |deps, arg| deps.gather_from_expr(engines, arg))
            }
            ExpressionKind::DelineatedPath(delineated_path_expression) => {
                let DelineatedPathExpression {
                    call_path_binding,
                    args,
                } = &**delineated_path_expression;
                // It's either a module path which we can ignore, or an enum variant path, in which
                // case we're interested in the enum name and initialiser args, ignoring the
                // variant name.
                let args_vec = args.clone().unwrap_or_default();
                self.gather_from_call_path(&call_path_binding.inner, true, false)
                    .gather_from_type_arguments(engines, &call_path_binding.type_arguments.to_vec())
                    .gather_from_iter(args_vec.iter(), |deps, arg| {
                        deps.gather_from_expr(engines, arg)
                    })
            }
            ExpressionKind::MethodApplication(method_application_expression) => self
                .gather_from_iter(
                    method_application_expression.arguments.iter(),
                    |deps, arg| deps.gather_from_expr(engines, arg),
                ),
            ExpressionKind::Asm(asm) => self
                .gather_from_iter(asm.registers.iter(), |deps, register| {
                    deps.gather_from_opt_expr(engines, register.initializer.as_ref())
                })
                .gather_from_typeinfo(engines, &asm.return_type),

            // we should do address someday, but due to the whole `re_parse_expression` thing
            // it isn't possible right now
            ExpressionKind::AbiCast(abi_cast_expression) => {
                self.gather_from_call_path(&abi_cast_expression.abi_name, false, false)
            }

            ExpressionKind::Literal(_)
            | ExpressionKind::Break
            | ExpressionKind::Continue
            | ExpressionKind::StorageAccess(_)
            | ExpressionKind::Error(_) => self,

            ExpressionKind::Tuple(fields) => self.gather_from_iter(fields.iter(), |deps, field| {
                deps.gather_from_expr(engines, field)
            }),
            ExpressionKind::TupleIndex(TupleIndexExpression { prefix, .. }) => {
                self.gather_from_expr(engines, prefix)
            }
            ExpressionKind::IntrinsicFunction(IntrinsicFunctionExpression {
                arguments, ..
            }) => self.gather_from_iter(arguments.iter(), |deps, arg| {
                deps.gather_from_expr(engines, arg)
            }),
            ExpressionKind::WhileLoop(WhileLoopExpression {
                condition, body, ..
            }) => self
                .gather_from_expr(engines, condition)
                .gather_from_block(engines, body),
            ExpressionKind::Reassignment(reassignment) => {
                self.gather_from_expr(engines, &reassignment.rhs)
            }
            ExpressionKind::Return(expr) => self.gather_from_expr(engines, expr),
        }
    }

    fn gather_from_match_branch(self, engines: Engines<'_>, branch: &MatchBranch) -> Self {
        let MatchBranch {
            scrutinee, result, ..
        } = branch;
        self.gather_from_iter(
            scrutinee.gather_approximate_typeinfo_dependencies().iter(),
            |deps, type_info| deps.gather_from_typeinfo(engines, type_info),
        )
        .gather_from_expr(engines, result)
    }

    fn gather_from_opt_expr(self, engines: Engines<'_>, opt_expr: Option<&Expression>) -> Self {
        match opt_expr {
            None => self,
            Some(expr) => self.gather_from_expr(engines, expr),
        }
    }

    fn gather_from_block(self, engines: Engines<'_>, block: &CodeBlock) -> Self {
        self.gather_from_iter(block.contents.iter(), |deps, node| {
            deps.gather_from_node(engines, node)
        })
    }

    fn gather_from_node(self, engines: Engines<'_>, node: &AstNode) -> Self {
        match &node.content {
            AstNodeContent::Expression(expr) => self.gather_from_expr(engines, expr),
            AstNodeContent::ImplicitReturnExpression(expr) => self.gather_from_expr(engines, expr),
            AstNodeContent::Declaration(decl) => self.gather_from_decl(engines, decl),

            // No deps from these guys.
            AstNodeContent::UseStatement(_) => self,
            AstNodeContent::IncludeStatement(_) => self,
        }
    }

    fn gather_from_call_path(
        mut self,
        call_path: &CallPath,
        use_prefix: bool,
        is_fn_app: bool,
    ) -> Self {
        if call_path.prefixes.is_empty() {
            // We can just use the suffix.
            self.deps.insert(if is_fn_app {
                DependentSymbol::Fn(call_path.suffix.clone(), None)
            } else {
                DependentSymbol::Symbol(call_path.suffix.clone())
            });
        } else if use_prefix && call_path.prefixes.len() == 1 {
            // Here we can use the prefix (e.g., for 'Enum::Variant' -> 'Enum') as long is it's
            // only a single element.
            self.deps
                .insert(DependentSymbol::Symbol(call_path.prefixes[0].clone()));
        }
        self
    }

    fn gather_from_type_parameters(self, type_parameters: &[TypeParameter]) -> Self {
        self.gather_from_iter(type_parameters.iter(), |deps, type_parameter| {
            deps.gather_from_iter(
                type_parameter.trait_constraints.iter(),
                |deps, constraint| deps.gather_from_call_path(&constraint.trait_name, false, false),
            )
        })
    }

    fn gather_from_type_arguments(
        self,
        engines: Engines<'_>,
        type_arguments: &[TypeArgument],
    ) -> Self {
        self.gather_from_iter(type_arguments.iter(), |deps, type_argument| {
            deps.gather_from_type_argument(engines, type_argument)
        })
    }

    fn gather_from_type_argument(self, engines: Engines<'_>, type_argument: &TypeArgument) -> Self {
        let type_engine = engines.te();
        self.gather_from_typeinfo(engines, &type_engine.get(type_argument.type_id))
    }

    fn gather_from_typeinfo(mut self, engines: Engines<'_>, type_info: &TypeInfo) -> Self {
        let decl_engine = engines.de();
        match type_info {
            TypeInfo::ContractCaller {
                abi_name: AbiName::Known(abi_name),
                ..
            } => self.gather_from_call_path(abi_name, false, false),
            TypeInfo::Custom {
                call_path: name,
                type_arguments,
            } => {
                self.deps
                    .insert(DependentSymbol::Symbol(name.clone().suffix));
                match type_arguments {
                    Some(type_arguments) => {
                        self.gather_from_type_arguments(engines, type_arguments)
                    }
                    None => self,
                }
            }
            TypeInfo::Tuple(elems) => self.gather_from_iter(elems.iter(), |deps, elem| {
                deps.gather_from_type_argument(engines, elem)
            }),
            TypeInfo::Array(elem_type, _) => self.gather_from_type_argument(engines, elem_type),
            TypeInfo::Struct(decl_ref) => self.gather_from_iter(
                decl_engine.get_struct(decl_ref).fields.iter(),
                |deps, field| deps.gather_from_type_argument(engines, &field.type_argument),
            ),
            TypeInfo::Enum(decl_ref) => self.gather_from_iter(
                decl_engine.get_enum(decl_ref).variants.iter(),
                |deps, variant| deps.gather_from_type_argument(engines, &variant.type_argument),
            ),
            _ => self,
        }
    }

    fn gather_from_iter<I: Iterator, F: FnMut(Self, I::Item) -> Self>(self, iter: I, f: F) -> Self {
        iter.fold(self, f)
    }
}

// -------------------------------------------------------------------------------------------------
// Most declarations can be uniquely identified by a name str.  ImplSelf and ImplTrait don't have a
// name of their own though.  They can be identified as being an impl of another type, so we make
// the distinction here with DependentSymbol.
//
// At the same time, we don't need to identify ImplSelf and ImplTrait as dependencies, as while
// they themselves depend on other declarations, no declarations depend on them.  This is
// illustrated in DependentSymbol::is().

#[derive(Debug, Eq)]
enum DependentSymbol {
    Symbol(Ident),
    Fn(Ident, Option<Span>),
    Impl(Ident, String, String), // Trait or self, type implementing for, and method names concatenated.
}

// We'll use a custom Hash and PartialEq here to explicitly ignore the span in the Fn variant.

impl PartialEq for DependentSymbol {
    fn eq(&self, rhs: &Self) -> bool {
        match (self, rhs) {
            (DependentSymbol::Symbol(l), DependentSymbol::Symbol(r)) => l.eq(r),
            (DependentSymbol::Fn(l, _), DependentSymbol::Fn(r, _)) => l.eq(r),
            (DependentSymbol::Impl(lt, ls, lm), DependentSymbol::Impl(rt, rs, rm)) => {
                lt.eq(rt) && ls.eq(rs) && lm.eq(rm)
            }
            _ => false,
        }
    }
}

use std::hash::{Hash, Hasher};

impl Hash for DependentSymbol {
    fn hash<H: Hasher>(&self, state: &mut H) {
        match self {
            DependentSymbol::Symbol(s) => s.hash(state),
            DependentSymbol::Fn(s, _) => s.hash(state),
            DependentSymbol::Impl(t, s, m) => {
                t.hash(state);
                s.hash(state);
                m.hash(state)
            }
        }
    }
}

fn decl_name(type_engine: &TypeEngine, decl: &Declaration) -> Option<DependentSymbol> {
    let dep_sym = |name| Some(DependentSymbol::Symbol(name));
    // `method_names` is the concatenation of all the method names defined in an impl block.
    // This is needed because there can exist multiple impl self blocks for a single type in a
    // file and we need some way to disambiguate them.
    let impl_sym = |trait_name, type_info: &TypeInfo, method_names| {
        Some(DependentSymbol::Impl(
            trait_name,
            type_info_name(type_info),
            method_names,
        ))
    };

    match decl {
        // These declarations can depend upon other declarations.
        Declaration::FunctionDeclaration(decl) => Some(DependentSymbol::Fn(
            decl.name.clone(),
            Some(decl.span.clone()),
        )),
        Declaration::ConstantDeclaration(decl) => dep_sym(decl.name.clone()),
        Declaration::StructDeclaration(decl) => dep_sym(decl.name.clone()),
        Declaration::EnumDeclaration(decl) => dep_sym(decl.name.clone()),
        Declaration::TraitDeclaration(decl) => dep_sym(decl.name.clone()),
        Declaration::AbiDeclaration(decl) => dep_sym(decl.name.clone()),

        // These have the added complexity of converting CallPath and/or TypeInfo into a name.
        Declaration::ImplSelf(decl) => {
            let trait_name = Ident::new_with_override("self", decl.implementing_for.span());
            impl_sym(
                trait_name,
                &type_engine.get(decl.implementing_for.type_id),
                decl.items
                    .iter()
                    .map(|item| match item {
                        ImplItem::Fn(fn_decl) => fn_decl.name.as_str(),
                    })
                    .collect::<Vec<&str>>()
                    .join(""),
            )
        }
        Declaration::ImplTrait(decl) => {
            if decl.trait_name.prefixes.is_empty() {
                impl_sym(
                    decl.trait_name.suffix.clone(),
                    &type_engine.get(decl.implementing_for.type_id),
                    decl.items
                        .iter()
                        .map(|item| match item {
                            ImplItem::Fn(fn_decl) => fn_decl.name.as_str(),
                        })
                        .collect::<Vec<&str>>()
                        .join(""),
                )
            } else {
                None
            }
        }

        // These don't have declaration dependencies.
        Declaration::VariableDeclaration(_) => None,
        // Storage cannot be depended upon or exported
        Declaration::StorageDeclaration(_) => None,
    }
}

/// This is intentionally different from `Display` for [TypeInfo]
/// because it is used for keys and values in the tree.
fn type_info_name(type_info: &TypeInfo) -> String {
    match type_info {
        TypeInfo::Str(_) => "str",
        TypeInfo::UnsignedInteger(n) => match n {
            IntegerBits::Eight => "uint8",
            IntegerBits::Sixteen => "uint16",
            IntegerBits::ThirtyTwo => "uint32",
            IntegerBits::SixtyFour => "uint64",
        },
        TypeInfo::Boolean => "bool",
        TypeInfo::Custom {
            call_path: name, ..
        } => name.suffix.as_str(),
        TypeInfo::Tuple(fields) if fields.is_empty() => "unit",
        TypeInfo::Tuple(..) => "tuple",
        TypeInfo::B256 => "b256",
        TypeInfo::Numeric => "numeric",
        TypeInfo::Contract => "contract",
        TypeInfo::ErrorRecovery => "err_recov",
        TypeInfo::Unknown => "unknown",
        TypeInfo::UnknownGeneric { name, .. } => return format!("generic {name}"),
        TypeInfo::Placeholder(_) => "_",
        TypeInfo::ContractCaller { abi_name, .. } => {
            return format!("contract caller {abi_name}");
        }
        TypeInfo::Struct { .. } => "struct",
        TypeInfo::Enum { .. } => "enum",
        TypeInfo::Array(..) => "array",
        TypeInfo::Storage { .. } => "contract storage",
        TypeInfo::RawUntypedPtr => "raw untyped ptr",
        TypeInfo::RawUntypedSlice => "raw untyped slice",
    }
    .to_string()
}

/// Checks if any dependant depends on a dependee via a chain of dependencies.
fn recursively_depends_on(
    set: &HashSet<DependentSymbol>,
    dependee: &DependentSymbol,
    decl_dependencies: &DependencyMap,
) -> bool {
    set.contains(dependee)
        || set.iter().any(|dep| {
            decl_dependencies
                .get(dep)
                .map(|dep| recursively_depends_on(&dep.deps, dependee, decl_dependencies))
                .unwrap_or(false)
        })
}

// -------------------------------------------------------------------------------------------------
//
//<|MERGE_RESOLUTION|>--- conflicted
+++ resolved
@@ -5,10 +5,7 @@
     error::*,
     language::{parsed::*, CallPath},
     type_system::*,
-<<<<<<< HEAD
-=======
     Engines,
->>>>>>> 436ffe59
 };
 
 use sway_error::error::CompileError;
