//! This module contains things that I need from the VM to build that we will eventually import
//! from the VM when it is ready.
//! Basically this is copy-pasted until things are public and it can be properly imported.
//!
//! Only things needed for opcode serialization and generation are included here.
#![allow(dead_code)]

pub(crate) mod allocated_ops;
pub(crate) mod virtual_immediate;
pub(crate) mod virtual_ops;
pub(crate) mod virtual_register;
pub(crate) use virtual_immediate::*;
pub(crate) use virtual_ops::*;
pub(crate) use virtual_register::*;

use crate::{
    asm_generation::fuel::{data_section::DataId, register_allocator::RegisterPool},
    asm_lang::allocated_ops::{AllocatedOpcode, AllocatedRegister},
    language::AsmRegister,
    Ident,
};

use sway_error::{
    error::CompileError,
    handler::{ErrorEmitted, Handler},
};
use sway_types::{span::Span, Spanned};

use either::Either;
use std::{
    collections::{BTreeSet, HashMap},
    fmt::{self, Write},
    hash::Hash,
};

/// The column where the ; for comments starts
const COMMENT_START_COLUMN: usize = 40;

impl From<&AsmRegister> for VirtualRegister {
    fn from(o: &AsmRegister) -> Self {
        VirtualRegister::Virtual(o.name.clone())
    }
}

#[derive(Debug, Clone)]
pub(crate) struct Op {
    pub(crate) opcode: Either<VirtualOp, OrganizationalOp>,
    /// A descriptive comment for ASM readability
    pub(crate) comment: String,
    pub(crate) owning_span: Option<Span>,
}

#[derive(Clone, Debug)]
pub(crate) struct AllocatedAbstractOp {
    pub(crate) opcode: Either<AllocatedOpcode, ControlFlowOp<AllocatedRegister>>,
    /// A descriptive comment for ASM readability
    pub(crate) comment: String,
    pub(crate) owning_span: Option<Span>,
}

#[derive(Clone, Debug)]
pub(crate) struct RealizedOp {
    pub(crate) opcode: AllocatedOpcode,
    /// A descriptive comment for ASM readability
    pub(crate) comment: String,
    pub(crate) owning_span: Option<Span>,
}

impl Op {
    /// Write value in given [VirtualRegister] `value_to_write` to given memory address that is held within the
    /// [VirtualRegister] `destination_address`
    pub(crate) fn write_register_to_memory(
        destination_address: VirtualRegister,
        value_to_write: VirtualRegister,
        offset: VirtualImmediate12,
        span: Span,
    ) -> Self {
        Op {
            opcode: Either::Left(VirtualOp::SW(destination_address, value_to_write, offset)),
            comment: String::new(),
            owning_span: Some(span),
        }
    }
    /// Write value in given [VirtualRegister] `value_to_write` to given memory address that is held within the
    /// [VirtualRegister] `destination_address`, with the provided comment.
    pub(crate) fn write_register_to_memory_comment(
        destination_address: VirtualRegister,
        value_to_write: VirtualRegister,
        offset: VirtualImmediate12,
        span: Span,
        comment: impl Into<String>,
    ) -> Self {
        Op {
            opcode: Either::Left(VirtualOp::SW(destination_address, value_to_write, offset)),
            comment: comment.into(),
            owning_span: Some(span),
        }
    }
    /// Moves the stack pointer by the given amount (i.e. allocates stack memory)
    pub(crate) fn unowned_stack_allocate_memory(
        size_to_allocate_in_bytes: VirtualImmediate24,
    ) -> Self {
        Op {
            opcode: Either::Left(VirtualOp::CFEI(size_to_allocate_in_bytes)),
            comment: String::new(),
            owning_span: None,
        }
    }
    pub(crate) fn unowned_new_with_comment(opcode: VirtualOp, comment: impl Into<String>) -> Self {
        Op {
            opcode: Either::Left(opcode),
            comment: comment.into(),
            owning_span: None,
        }
    }
    pub(crate) fn new(opcode: VirtualOp, owning_span: Span) -> Self {
        Op {
            opcode: Either::Left(opcode),
            comment: String::new(),
            owning_span: Some(owning_span),
        }
    }
    pub(crate) fn new_with_comment(
        opcode: VirtualOp,
        owning_span: Span,
        comment: impl Into<String>,
    ) -> Self {
        let comment = comment.into();
        Op {
            opcode: Either::Left(opcode),
            comment,
            owning_span: Some(owning_span),
        }
    }

    /// Given a label, creates the actual asm line to put in the ASM which represents a label
    pub(crate) fn jump_label(label: Label, owning_span: Span) -> Self {
        Op {
            opcode: Either::Right(OrganizationalOp::Label(label)),
            comment: String::new(),
            owning_span: Some(owning_span),
        }
    }
    /// Loads the data from [DataId] `data` into [VirtualRegister] `reg`.
    pub(crate) fn unowned_load_data_comment(
        reg: VirtualRegister,
        data: DataId,
        comment: impl Into<String>,
    ) -> Self {
        Op {
            opcode: Either::Left(VirtualOp::LWDataId(reg, data)),
            comment: comment.into(),
            owning_span: None,
        }
    }

    /// Given a label, creates the actual asm line to put in the ASM which represents a label.
    /// Also attaches a comment to it.
    pub(crate) fn unowned_jump_label_comment(label: Label, comment: impl Into<String>) -> Self {
        Op {
            opcode: Either::Right(OrganizationalOp::Label(label)),
            comment: comment.into(),
            owning_span: None,
        }
    }

    /// Given a label, creates the actual asm line to put in the ASM which represents a label.
    /// Also attaches a comment to it.
    pub(crate) fn jump_label_comment(
        label: Label,
        owning_span: Span,
        comment: impl Into<String>,
    ) -> Self {
        Op {
            opcode: Either::Right(OrganizationalOp::Label(label)),
            comment: comment.into(),
            owning_span: Some(owning_span),
        }
    }

    /// Given a label, creates the actual asm line to put in the ASM which represents a label
    pub(crate) fn unowned_jump_label(label: Label) -> Self {
        Op {
            opcode: Either::Right(OrganizationalOp::Label(label)),
            comment: String::new(),
            owning_span: None,
        }
    }

    /// Move an address at a label into a register.
    pub(crate) fn save_ret_addr(
        reg: VirtualRegister,
        label: Label,
        comment: impl Into<String>,
        owning_span: Option<Span>,
    ) -> Self {
        Op {
            opcode: Either::Right(OrganizationalOp::SaveRetAddr(reg, label)),
            comment: comment.into(),
            owning_span,
        }
    }

    /// Moves the register in the second argument into the register in the first argument
    pub(crate) fn register_move(
        r1: VirtualRegister,
        r2: VirtualRegister,
        comment: impl Into<String>,
        owning_span: Option<Span>,
    ) -> Self {
        Op {
            opcode: Either::Left(VirtualOp::MOVE(r1, r2)),
            comment: comment.into(),
            owning_span,
        }
    }

    pub(crate) fn new_comment(comm: impl Into<String>) -> Self {
        Op {
            opcode: Either::Right(OrganizationalOp::Comment),
            comment: comm.into(),
            owning_span: None,
        }
    }

    pub(crate) fn jump_to_label(label: Label) -> Self {
        Op {
            opcode: Either::Right(OrganizationalOp::Jump(label)),
            comment: String::new(),
            owning_span: None,
        }
    }

    pub(crate) fn jump_to_label_comment(label: Label, comment: impl Into<String>) -> Self {
        Op {
            opcode: Either::Right(OrganizationalOp::Jump(label)),
            comment: comment.into(),
            owning_span: None,
        }
    }

    /// Jumps to [Label] `label`  if the given [VirtualRegister] `reg0` is not equal to zero.
    pub(crate) fn jump_if_not_zero(reg0: VirtualRegister, label: Label) -> Self {
        Op {
            opcode: Either::Right(OrganizationalOp::JumpIfNotZero(reg0, label)),
            comment: String::new(),
            owning_span: None,
        }
    }

    /// Dymamically jumps to a register value.
    pub(crate) fn jump_to_register(
        reg: VirtualRegister,
        comment: impl Into<String>,
        owning_span: Option<Span>,
    ) -> Self {
        Op {
            opcode: Either::Left(VirtualOp::JMP(reg)),
            comment: comment.into(),
            owning_span,
        }
    }

    pub(crate) fn parse_opcode(
        handler: &Handler,
        name: &Ident,
        args: &[VirtualRegister],
        immediate: &Option<Ident>,
        whole_op_span: Span,
    ) -> Result<VirtualOp, ErrorEmitted> {
        Ok(match name.as_str() {
            /* Arithmetic/Logic (ALU) Instructions */
            "add" => {
                let (r1, r2, r3) = three_regs(handler, args, immediate, whole_op_span)?;
                VirtualOp::ADD(r1, r2, r3)
            }
            "addi" => {
                let (r1, r2, imm) = two_regs_imm_12(handler, args, immediate, whole_op_span)?;
                VirtualOp::ADDI(r1, r2, imm)
            }
            "and" => {
                let (r1, r2, r3) = three_regs(handler, args, immediate, whole_op_span)?;
                VirtualOp::AND(r1, r2, r3)
            }
            "andi" => {
                let (r1, r2, imm) = two_regs_imm_12(handler, args, immediate, whole_op_span)?;
                VirtualOp::ANDI(r1, r2, imm)
            }
            "div" => {
                let (r1, r2, r3) = three_regs(handler, args, immediate, whole_op_span)?;
                VirtualOp::DIV(r1, r2, r3)
            }
            "divi" => {
                let (r1, r2, imm) = two_regs_imm_12(handler, args, immediate, whole_op_span)?;
                VirtualOp::DIVI(r1, r2, imm)
            }
            "eq" => {
                let (r1, r2, r3) = three_regs(handler, args, immediate, whole_op_span)?;
                VirtualOp::EQ(r1, r2, r3)
            }
            "exp" => {
                let (r1, r2, r3) = three_regs(handler, args, immediate, whole_op_span)?;
                VirtualOp::EXP(r1, r2, r3)
            }
            "expi" => {
                let (r1, r2, imm) = two_regs_imm_12(handler, args, immediate, whole_op_span)?;
                VirtualOp::EXPI(r1, r2, imm)
            }
            "gt" => {
                let (r1, r2, r3) = three_regs(handler, args, immediate, whole_op_span)?;
                VirtualOp::GT(r1, r2, r3)
            }
            "lt" => {
                let (r1, r2, r3) = three_regs(handler, args, immediate, whole_op_span)?;
                VirtualOp::LT(r1, r2, r3)
            }
            "mlog" => {
                let (r1, r2, r3) = three_regs(handler, args, immediate, whole_op_span)?;
                VirtualOp::MLOG(r1, r2, r3)
            }
            "mod" => {
                let (r1, r2, r3) = three_regs(handler, args, immediate, whole_op_span)?;
                VirtualOp::MOD(r1, r2, r3)
            }
            "modi" => {
                let (r1, r2, imm) = two_regs_imm_12(handler, args, immediate, whole_op_span)?;
                VirtualOp::MODI(r1, r2, imm)
            }
            "move" => {
                let (r1, r2) = two_regs(handler, args, immediate, whole_op_span)?;
                VirtualOp::MOVE(r1, r2)
            }
            "movi" => {
                let (r1, imm) = single_reg_imm_18(handler, args, immediate, whole_op_span)?;
                VirtualOp::MOVI(r1, imm)
            }
            "mroo" => {
                let (r1, r2, r3) = three_regs(handler, args, immediate, whole_op_span)?;
                VirtualOp::MROO(r1, r2, r3)
            }
            "mul" => {
                let (r1, r2, r3) = three_regs(handler, args, immediate, whole_op_span)?;
                VirtualOp::MUL(r1, r2, r3)
            }
            "muli" => {
                let (r1, r2, imm) = two_regs_imm_12(handler, args, immediate, whole_op_span)?;
                VirtualOp::MULI(r1, r2, imm)
            }
            "noop" => VirtualOp::NOOP,
            "not" => {
                let (r1, r2) = two_regs(handler, args, immediate, whole_op_span)?;
                VirtualOp::NOT(r1, r2)
            }
            "or" => {
                let (r1, r2, r3) = three_regs(handler, args, immediate, whole_op_span)?;
                VirtualOp::OR(r1, r2, r3)
            }
            "ori" => {
                let (r1, r2, imm) = two_regs_imm_12(handler, args, immediate, whole_op_span)?;
                VirtualOp::ORI(r1, r2, imm)
            }
            "sll" => {
                let (r1, r2, r3) = three_regs(handler, args, immediate, whole_op_span)?;
                VirtualOp::SLL(r1, r2, r3)
            }
            "slli" => {
                let (r1, r2, imm) = two_regs_imm_12(handler, args, immediate, whole_op_span)?;
                VirtualOp::SLLI(r1, r2, imm)
            }
            "srl" => {
                let (r1, r2, r3) = three_regs(handler, args, immediate, whole_op_span)?;
                VirtualOp::SRL(r1, r2, r3)
            }
            "srli" => {
                let (r1, r2, imm) = two_regs_imm_12(handler, args, immediate, whole_op_span)?;
                VirtualOp::SRLI(r1, r2, imm)
            }
            "sub" => {
                let (r1, r2, r3) = three_regs(handler, args, immediate, whole_op_span)?;
                VirtualOp::SUB(r1, r2, r3)
            }
            "subi" => {
                let (r1, r2, imm) = two_regs_imm_12(handler, args, immediate, whole_op_span)?;
                VirtualOp::SUBI(r1, r2, imm)
            }
            "xor" => {
                let (r1, r2, r3) = three_regs(handler, args, immediate, whole_op_span)?;
                VirtualOp::XOR(r1, r2, r3)
            }
            "xori" => {
                let (r1, r2, imm) = two_regs_imm_12(handler, args, immediate, whole_op_span)?;
                VirtualOp::XORI(r1, r2, imm)
            }

            /* Control Flow Instructions */
            "jmp" => {
                let r1 = single_reg(handler, args, immediate, whole_op_span)?;
                VirtualOp::JMP(r1)
            }
            "ji" => {
                let imm = single_imm_24(handler, args, immediate, whole_op_span)?;
                VirtualOp::JI(imm)
            }
            "jne" => {
                let (r1, r2, r3) = three_regs(handler, args, immediate, whole_op_span)?;
                VirtualOp::JNE(r1, r2, r3)
            }
            "jnei" => {
                let (r1, r2, imm) = two_regs_imm_12(handler, args, immediate, whole_op_span)?;
                VirtualOp::JNEI(r1, r2, imm)
            }
            "jnzi" => {
                let (r1, imm) = single_reg_imm_18(handler, args, immediate, whole_op_span)?;
                VirtualOp::JNZI(r1, imm)
            }
            "ret" => {
                let r1 = single_reg(handler, args, immediate, whole_op_span)?;
                VirtualOp::RET(r1)
            }

            /* Memory Instructions */
            "aloc" => {
                let r1 = single_reg(handler, args, immediate, whole_op_span)?;
                VirtualOp::ALOC(r1)
            }
            "cfei" => {
                let imm = single_imm_24(handler, args, immediate, whole_op_span)?;
                VirtualOp::CFEI(imm)
            }
            "cfsi" => {
                let imm = single_imm_24(handler, args, immediate, whole_op_span)?;
                VirtualOp::CFSI(imm)
            }
            "lb" => {
                let (r1, r2, imm) = two_regs_imm_12(handler, args, immediate, whole_op_span)?;
                VirtualOp::LB(r1, r2, imm)
            }
            "lw" => {
                let (r1, r2, imm) = two_regs_imm_12(handler, args, immediate, whole_op_span)?;
                VirtualOp::LW(r1, r2, imm)
            }
            "mcl" => {
                let (r1, r2) = two_regs(handler, args, immediate, whole_op_span)?;
                VirtualOp::MCL(r1, r2)
            }
            "mcli" => {
                let (r1, imm) = single_reg_imm_18(handler, args, immediate, whole_op_span)?;
                VirtualOp::MCLI(r1, imm)
            }
            "mcp" => {
                let (r1, r2, r3) = three_regs(handler, args, immediate, whole_op_span)?;
                VirtualOp::MCP(r1, r2, r3)
            }
            "mcpi" => {
                let (r1, r2, imm) = two_regs_imm_12(handler, args, immediate, whole_op_span)?;
                VirtualOp::MCPI(r1, r2, imm)
            }
            "meq" => {
                let (r1, r2, r3, r4) = four_regs(handler, args, immediate, whole_op_span)?;
                VirtualOp::MEQ(r1, r2, r3, r4)
            }
            "sb" => {
                let (r1, r2, imm) = two_regs_imm_12(handler, args, immediate, whole_op_span)?;
                VirtualOp::SB(r1, r2, imm)
            }
            "sw" => {
                let (r1, r2, imm) = two_regs_imm_12(handler, args, immediate, whole_op_span)?;
                VirtualOp::SW(r1, r2, imm)
            }

<<<<<<< HEAD
                /* Contract Instructions */
                "bal" => {
                    let (r1, r2, r3) = check!(
                        three_regs(args, immediate, whole_op_span),
                        return err(warnings, errors),
                        warnings,
                        errors
                    );
                    VirtualOp::BAL(r1, r2, r3)
                }
                "bhei" => {
                    let r1 = check!(
                        single_reg(args, immediate, whole_op_span),
                        return err(warnings, errors),
                        warnings,
                        errors
                    );
                    VirtualOp::BHEI(r1)
                }
                "bhsh" => {
                    let (r1, r2) = check!(
                        two_regs(args, immediate, whole_op_span),
                        return err(warnings, errors),
                        warnings,
                        errors
                    );
                    VirtualOp::BHSH(r1, r2)
                }
                "burn" => {
                    let (r1, r2) = check!(
                        two_regs(args, immediate, whole_op_span),
                        return err(warnings, errors),
                        warnings,
                        errors
                    );
                    VirtualOp::BURN(r1, r2)
                }
                "call" => {
                    let (r1, r2, r3, r4) = check!(
                        four_regs(args, immediate, whole_op_span),
                        return err(warnings, errors),
                        warnings,
                        errors
                    );
                    VirtualOp::CALL(r1, r2, r3, r4)
                }
                "cb" => {
                    let r1 = check!(
                        single_reg(args, immediate, whole_op_span),
                        return err(warnings, errors),
                        warnings,
                        errors
                    );
                    VirtualOp::CB(r1)
                }
                "ccp" => {
                    let (r1, r2, r3, r4) = check!(
                        four_regs(args, immediate, whole_op_span),
                        return err(warnings, errors),
                        warnings,
                        errors
                    );
                    VirtualOp::CCP(r1, r2, r3, r4)
                }
                "croo" => {
                    let (r1, r2) = check!(
                        two_regs(args, immediate, whole_op_span),
                        return err(warnings, errors),
                        warnings,
                        errors
                    );
                    VirtualOp::CROO(r1, r2)
                }
                "csiz" => {
                    let (r1, r2) = check!(
                        two_regs(args, immediate, whole_op_span),
                        return err(warnings, errors),
                        warnings,
                        errors
                    );
                    VirtualOp::CSIZ(r1, r2)
                }

                "ldc" => {
                    let (r1, r2, r3) = check!(
                        three_regs(args, immediate, whole_op_span),
                        return err(warnings, errors),
                        warnings,
                        errors
                    );
                    VirtualOp::LDC(r1, r2, r3)
                }
                "log" => {
                    let (r1, r2, r3, r4) = check!(
                        four_regs(args, immediate, whole_op_span),
                        return err(warnings, errors),
                        warnings,
                        errors
                    );
                    VirtualOp::LOG(r1, r2, r3, r4)
                }
                "logd" => {
                    let (r1, r2, r3, r4) = check!(
                        four_regs(args, immediate, whole_op_span),
                        return err(warnings, errors),
                        warnings,
                        errors
                    );
                    VirtualOp::LOGD(r1, r2, r3, r4)
                }
                "mint" => {
                    let (r1, r2) = check!(
                        two_regs(args, immediate, whole_op_span),
                        return err(warnings, errors),
                        warnings,
                        errors
                    );
                    VirtualOp::MINT(r1, r2)
                }
                "retd" => {
                    let (r1, r2) = check!(
                        two_regs(args, immediate, whole_op_span),
                        return err(warnings, errors),
                        warnings,
                        errors
                    );
                    VirtualOp::RETD(r1, r2)
                }
                "rvrt" => {
                    let r1 = check!(
                        single_reg(args, immediate, whole_op_span),
                        return err(warnings, errors),
                        warnings,
                        errors
                    );
                    VirtualOp::RVRT(r1)
                }
                "smo" => {
                    let (r1, r2, r3, r4) = check!(
                        four_regs(args, immediate, whole_op_span),
                        return err(warnings, errors),
                        warnings,
                        errors
                    );
                    VirtualOp::SMO(r1, r2, r3, r4)
                }
                "scwq" => {
                    let (r1, r2, r3) = check!(
                        three_regs(args, immediate, whole_op_span),
                        return err(warnings, errors),
                        warnings,
                        errors
                    );
                    VirtualOp::SCWQ(r1, r2, r3)
                }
                "srw" => {
                    let (r1, r2, r3) = check!(
                        three_regs(args, immediate, whole_op_span),
                        return err(warnings, errors),
                        warnings,
                        errors
                    );
                    VirtualOp::SRW(r1, r2, r3)
                }
                "srwq" => {
                    let (r1, r2, r3, r4) = check!(
                        four_regs(args, immediate, whole_op_span),
                        return err(warnings, errors),
                        warnings,
                        errors
                    );
                    VirtualOp::SRWQ(r1, r2, r3, r4)
                }
                "sww" => {
                    let (r1, r2, r3) = check!(
                        three_regs(args, immediate, whole_op_span),
                        return err(warnings, errors),
                        warnings,
                        errors
                    );
                    VirtualOp::SWW(r1, r2, r3)
                }
                "swwq" => {
                    let (r1, r2, r3, r4) = check!(
                        four_regs(args, immediate, whole_op_span),
                        return err(warnings, errors),
                        warnings,
                        errors
                    );
                    VirtualOp::SWWQ(r1, r2, r3, r4)
                }
                "time" => {
                    let (r1, r2) = check!(
                        two_regs(args, immediate, whole_op_span),
                        return err(warnings, errors),
                        warnings,
                        errors
                    );
                    VirtualOp::TIME(r1, r2)
                }
                "tr" => {
                    let (r1, r2, r3) = check!(
                        three_regs(args, immediate, whole_op_span),
                        return err(warnings, errors),
                        warnings,
                        errors
                    );
                    VirtualOp::TR(r1, r2, r3)
                }
                "tro" => {
                    let (r1, r2, r3, r4) = check!(
                        four_regs(args, immediate, whole_op_span),
                        return err(warnings, errors),
                        warnings,
                        errors
                    );
                    VirtualOp::TRO(r1, r2, r3, r4)
                }

                /* Cryptographic Instructions */
                "eck1" => {
                    let (r1, r2, r3) = check!(
                        three_regs(args, immediate, whole_op_span),
                        return err(warnings, errors),
                        warnings,
                        errors
                    );
                    VirtualOp::ECK1(r1, r2, r3)
                }
                "k256" => {
                    let (r1, r2, r3) = check!(
                        three_regs(args, immediate, whole_op_span),
                        return err(warnings, errors),
                        warnings,
                        errors
                    );
                    VirtualOp::K256(r1, r2, r3)
                }
                "s256" => {
                    let (r1, r2, r3) = check!(
                        three_regs(args, immediate, whole_op_span),
                        return err(warnings, errors),
                        warnings,
                        errors
                    );
                    VirtualOp::S256(r1, r2, r3)
                }
=======
            /* Contract Instructions */
            "bal" => {
                let (r1, r2, r3) = three_regs(handler, args, immediate, whole_op_span)?;
                VirtualOp::BAL(r1, r2, r3)
            }
            "bhei" => {
                let r1 = single_reg(handler, args, immediate, whole_op_span)?;
                VirtualOp::BHEI(r1)
            }
            "bhsh" => {
                let (r1, r2) = two_regs(handler, args, immediate, whole_op_span)?;
                VirtualOp::BHSH(r1, r2)
            }
            "burn" => {
                let r1 = single_reg(handler, args, immediate, whole_op_span)?;
                VirtualOp::BURN(r1)
            }
            "call" => {
                let (r1, r2, r3, r4) = four_regs(handler, args, immediate, whole_op_span)?;
                VirtualOp::CALL(r1, r2, r3, r4)
            }
            "cb" => {
                let r1 = single_reg(handler, args, immediate, whole_op_span)?;
                VirtualOp::CB(r1)
            }
            "ccp" => {
                let (r1, r2, r3, r4) = four_regs(handler, args, immediate, whole_op_span)?;
                VirtualOp::CCP(r1, r2, r3, r4)
            }
            "croo" => {
                let (r1, r2) = two_regs(handler, args, immediate, whole_op_span)?;
                VirtualOp::CROO(r1, r2)
            }
            "csiz" => {
                let (r1, r2) = two_regs(handler, args, immediate, whole_op_span)?;
                VirtualOp::CSIZ(r1, r2)
            }

            "ldc" => {
                let (r1, r2, r3) = three_regs(handler, args, immediate, whole_op_span)?;
                VirtualOp::LDC(r1, r2, r3)
            }
            "log" => {
                let (r1, r2, r3, r4) = four_regs(handler, args, immediate, whole_op_span)?;
                VirtualOp::LOG(r1, r2, r3, r4)
            }
            "logd" => {
                let (r1, r2, r3, r4) = four_regs(handler, args, immediate, whole_op_span)?;
                VirtualOp::LOGD(r1, r2, r3, r4)
            }
            "mint" => {
                let r1 = single_reg(handler, args, immediate, whole_op_span)?;
                VirtualOp::MINT(r1)
            }
            "retd" => {
                let (r1, r2) = two_regs(handler, args, immediate, whole_op_span)?;
                VirtualOp::RETD(r1, r2)
            }
            "rvrt" => {
                let r1 = single_reg(handler, args, immediate, whole_op_span)?;
                VirtualOp::RVRT(r1)
            }
            "smo" => {
                let (r1, r2, r3, r4) = four_regs(handler, args, immediate, whole_op_span)?;
                VirtualOp::SMO(r1, r2, r3, r4)
            }
            "scwq" => {
                let (r1, r2, r3) = three_regs(handler, args, immediate, whole_op_span)?;
                VirtualOp::SCWQ(r1, r2, r3)
            }
            "srw" => {
                let (r1, r2, r3) = three_regs(handler, args, immediate, whole_op_span)?;
                VirtualOp::SRW(r1, r2, r3)
            }
            "srwq" => {
                let (r1, r2, r3, r4) = four_regs(handler, args, immediate, whole_op_span)?;
                VirtualOp::SRWQ(r1, r2, r3, r4)
            }
            "sww" => {
                let (r1, r2, r3) = three_regs(handler, args, immediate, whole_op_span)?;
                VirtualOp::SWW(r1, r2, r3)
            }
            "swwq" => {
                let (r1, r2, r3, r4) = four_regs(handler, args, immediate, whole_op_span)?;
                VirtualOp::SWWQ(r1, r2, r3, r4)
            }
            "time" => {
                let (r1, r2) = two_regs(handler, args, immediate, whole_op_span)?;
                VirtualOp::TIME(r1, r2)
            }
            "tr" => {
                let (r1, r2, r3) = three_regs(handler, args, immediate, whole_op_span)?;
                VirtualOp::TR(r1, r2, r3)
            }
            "tro" => {
                let (r1, r2, r3, r4) = four_regs(handler, args, immediate, whole_op_span)?;
                VirtualOp::TRO(r1, r2, r3, r4)
            }

            /* Cryptographic Instructions */
            "ecr" => {
                let (r1, r2, r3) = three_regs(handler, args, immediate, whole_op_span)?;
                VirtualOp::ECR(r1, r2, r3)
            }
            "k256" => {
                let (r1, r2, r3) = three_regs(handler, args, immediate, whole_op_span)?;
                VirtualOp::K256(r1, r2, r3)
            }
            "s256" => {
                let (r1, r2, r3) = three_regs(handler, args, immediate, whole_op_span)?;
                VirtualOp::S256(r1, r2, r3)
            }
>>>>>>> f5f8566e

            /* Other Instructions */
            "flag" => {
                let r1 = single_reg(handler, args, immediate, whole_op_span)?;
                VirtualOp::FLAG(r1)
            }
            "gm" => {
                let (r1, imm) = single_reg_imm_18(handler, args, immediate, whole_op_span)?;
                VirtualOp::GM(r1, imm)
            }
            "gtf" => {
                let (r1, r2, imm) = two_regs_imm_12(handler, args, immediate, whole_op_span)?;
                VirtualOp::GTF(r1, r2, imm)
            }

            /* Non-VM Instructions */
            "blob" => {
                let imm = single_imm_24(handler, args, immediate, whole_op_span)?;
                VirtualOp::BLOB(imm)
            }
            _ => {
                return Err(handler.emit_err(CompileError::UnrecognizedOp {
                    op_name: name.clone(),
                    span: name.span(),
                }));
            }
        })
    }

    pub(crate) fn registers(&self) -> BTreeSet<&VirtualRegister> {
        match &self.opcode {
            Either::Left(virt_op) => virt_op.registers(),
            Either::Right(org_op) => org_op.registers(),
        }
    }

    pub(crate) fn use_registers(&self) -> BTreeSet<&VirtualRegister> {
        match &self.opcode {
            Either::Left(virt_op) => virt_op.use_registers(),
            Either::Right(org_op) => org_op.use_registers(),
        }
    }

    pub(crate) fn def_registers(&self) -> BTreeSet<&VirtualRegister> {
        match &self.opcode {
            Either::Left(virt_op) => virt_op.def_registers(),
            Either::Right(org_op) => org_op.def_registers(),
        }
    }

    pub(crate) fn successors(
        &self,
        index: usize,
        ops: &[Op],
        label_to_index: &HashMap<Label, usize>,
    ) -> Vec<usize> {
        match &self.opcode {
            Either::Left(virt_op) => virt_op.successors(index, ops),
            Either::Right(org_op) => org_op.successors(index, ops, label_to_index),
        }
    }

    pub(crate) fn update_register(
        &self,
        reg_to_reg_map: &HashMap<&VirtualRegister, &VirtualRegister>,
    ) -> Self {
        Op {
            opcode: match &self.opcode {
                Either::Left(virt_op) => Either::Left(virt_op.update_register(reg_to_reg_map)),
                Either::Right(org_op) => Either::Right(org_op.update_register(reg_to_reg_map)),
            },
            comment: self.comment.clone(),
            owning_span: self.owning_span.clone(),
        }
    }

    pub(crate) fn allocate_registers(
        &self,
        pool: &RegisterPool,
    ) -> Either<AllocatedOpcode, ControlFlowOp<AllocatedRegister>> {
        match &self.opcode {
            Either::Left(virt_op) => Either::Left(virt_op.allocate_registers(pool)),
            Either::Right(org_op) => Either::Right(org_op.allocate_registers(pool)),
        }
    }
}

fn single_reg(
    handler: &Handler,
    args: &[VirtualRegister],
    immediate: &Option<Ident>,
    whole_op_span: Span,
) -> Result<VirtualRegister, ErrorEmitted> {
    if args.len() > 1 {
        handler.emit_err(CompileError::IncorrectNumberOfAsmRegisters {
            expected: 1,
            received: args.len(),
            span: whole_op_span.clone(),
        });
    }

    let reg = match args.get(0) {
        Some(reg) => reg,
        _ => {
            return Err(
                handler.emit_err(CompileError::IncorrectNumberOfAsmRegisters {
                    span: whole_op_span,
                    expected: 1,
                    received: args.len(),
                }),
            );
        }
    };
    match immediate {
        None => (),
        Some(i) => {
            handler.emit_err(CompileError::UnnecessaryImmediate { span: i.span() });
        }
    };

    Ok(reg.clone())
}

fn two_regs(
    handler: &Handler,
    args: &[VirtualRegister],
    immediate: &Option<Ident>,
    whole_op_span: Span,
) -> Result<(VirtualRegister, VirtualRegister), ErrorEmitted> {
    if args.len() > 2 {
        handler.emit_err(CompileError::IncorrectNumberOfAsmRegisters {
            span: whole_op_span.clone(),
            expected: 2,
            received: args.len(),
        });
    }

    let (reg, reg2) = match (args.get(0), args.get(1)) {
        (Some(reg), Some(reg2)) => (reg, reg2),
        _ => {
            return Err(
                handler.emit_err(CompileError::IncorrectNumberOfAsmRegisters {
                    span: whole_op_span,
                    expected: 2,
                    received: args.len(),
                }),
            );
        }
    };
    match immediate {
        None => (),
        Some(i) => {
            handler.emit_err(CompileError::UnnecessaryImmediate { span: i.span() });
        }
    };

    Ok((reg.clone(), reg2.clone()))
}

fn four_regs(
    handler: &Handler,
    args: &[VirtualRegister],
    immediate: &Option<Ident>,
    whole_op_span: Span,
) -> Result<
    (
        VirtualRegister,
        VirtualRegister,
        VirtualRegister,
        VirtualRegister,
    ),
    ErrorEmitted,
> {
    if args.len() > 4 {
        handler.emit_err(CompileError::IncorrectNumberOfAsmRegisters {
            span: whole_op_span.clone(),
            expected: 4,
            received: args.len(),
        });
    }

    let (reg, reg2, reg3, reg4) = match (args.get(0), args.get(1), args.get(2), args.get(3)) {
        (Some(reg), Some(reg2), Some(reg3), Some(reg4)) => (reg, reg2, reg3, reg4),
        _ => {
            return Err(
                handler.emit_err(CompileError::IncorrectNumberOfAsmRegisters {
                    span: whole_op_span,
                    expected: 4,
                    received: args.len(),
                }),
            );
        }
    };
    match immediate {
        None => (),
        Some(i) => {
            handler.emit_err(CompileError::MissingImmediate { span: i.span() });
        }
    };

    impl ConstantRegister {
        pub(crate) fn parse_register_name(raw: &str) -> Option<ConstantRegister> {
            use ConstantRegister::*;
            Some(match raw {
                "zero" => Zero,
                "one" => One,
                "of" => Overflow,
                "pc" => ProgramCounter,
                "ssp" => StackStartPointer,
                "sp" => StackPointer,
                "fp" => FramePointer,
                "hp" => HeapPointer,
                "err" => Error,
                "ggas" => GlobalGas,
                "cgas" => ContextGas,
                "bal" => Balance,
                "is" => InstructionStart,
                "flag" => Flags,
                "retl" => ReturnLength,
                "ret" => ReturnValue,
                "ds" => DataSectionStart,
                _ => return None,
            })
        }
    }

    // Immediate Value.
    pub type ImmediateValue = u32;

    Ok((reg.clone(), reg2.clone(), reg3.clone(), reg4.clone()))
}

fn three_regs(
    handler: &Handler,
    args: &[VirtualRegister],
    immediate: &Option<Ident>,
    whole_op_span: Span,
) -> Result<(VirtualRegister, VirtualRegister, VirtualRegister), ErrorEmitted> {
    if args.len() > 3 {
        handler.emit_err(CompileError::IncorrectNumberOfAsmRegisters {
            span: whole_op_span.clone(),
            expected: 3,
            received: args.len(),
        });
    }

    let (reg, reg2, reg3) = match (args.get(0), args.get(1), args.get(2)) {
        (Some(reg), Some(reg2), Some(reg3)) => (reg, reg2, reg3),
        _ => {
            return Err(
                handler.emit_err(CompileError::IncorrectNumberOfAsmRegisters {
                    span: whole_op_span,
                    expected: 3,
                    received: args.len(),
                }),
            );
        }
    };
    match immediate {
        None => (),
        Some(i) => {
            handler.emit_err(CompileError::UnnecessaryImmediate { span: i.span() });
        }
    };

    Ok((reg.clone(), reg2.clone(), reg3.clone()))
}
fn single_imm_24(
    handler: &Handler,
    args: &[VirtualRegister],
    immediate: &Option<Ident>,
    whole_op_span: Span,
) -> Result<VirtualImmediate24, ErrorEmitted> {
    if !args.is_empty() {
        handler.emit_err(CompileError::IncorrectNumberOfAsmRegisters {
            span: whole_op_span.clone(),
            expected: 0,
            received: args.len(),
        });
    }
    let (imm, imm_span): (u64, _) = match immediate {
        None => {
            return Err(handler.emit_err(CompileError::MissingImmediate {
                span: whole_op_span,
            }));
        }
        Some(i) => match i.as_str()[1..].parse() {
            Ok(o) => (o, i.span()),
            Err(_) => {
                return Err(
                    handler.emit_err(CompileError::InvalidImmediateValue { span: i.span() })
                );
            }
        },
    };

    let imm = match VirtualImmediate24::new(imm, imm_span) {
        Ok(o) => o,
        Err(e) => {
            return Err(handler.emit_err(e));
        }
    };

    Ok(imm)
}
fn single_reg_imm_18(
    handler: &Handler,
    args: &[VirtualRegister],
    immediate: &Option<Ident>,
    whole_op_span: Span,
) -> Result<(VirtualRegister, VirtualImmediate18), ErrorEmitted> {
    if args.len() > 1 {
        handler.emit_err(CompileError::IncorrectNumberOfAsmRegisters {
            span: whole_op_span.clone(),
            expected: 1,
            received: args.len(),
        });
    }
    let reg = match args.get(0) {
        Some(reg) => reg,
        _ => {
            return Err(
                handler.emit_err(CompileError::IncorrectNumberOfAsmRegisters {
                    span: whole_op_span,
                    expected: 1,
                    received: args.len(),
                }),
            );
        }
    };
    let (imm, imm_span): (u64, _) = match immediate {
        None => {
            return Err(handler.emit_err(CompileError::MissingImmediate {
                span: whole_op_span,
            }));
        }
        Some(i) => match i.as_str()[1..].parse() {
            Ok(o) => (o, i.span()),
            Err(_) => {
                return Err(
                    handler.emit_err(CompileError::InvalidImmediateValue { span: i.span() })
                );
            }
        },
    };

    let imm = match VirtualImmediate18::new(imm, imm_span) {
        Ok(o) => o,
        Err(e) => {
            return Err(handler.emit_err(e));
        }
    };

    Ok((reg.clone(), imm))
}
fn two_regs_imm_12(
    handler: &Handler,
    args: &[VirtualRegister],
    immediate: &Option<Ident>,
    whole_op_span: Span,
) -> Result<(VirtualRegister, VirtualRegister, VirtualImmediate12), ErrorEmitted> {
    if args.len() > 2 {
        handler.emit_err(CompileError::IncorrectNumberOfAsmRegisters {
            span: whole_op_span.clone(),
            expected: 2,
            received: args.len(),
        });
    }
    let (reg, reg2) = match (args.get(0), args.get(1)) {
        (Some(reg), Some(reg2)) => (reg, reg2),
        _ => {
            return Err(
                handler.emit_err(CompileError::IncorrectNumberOfAsmRegisters {
                    span: whole_op_span,
                    expected: 2,
                    received: args.len(),
                }),
            );
        }
    };
    let (imm, imm_span): (u64, _) = match immediate {
        None => {
            return Err(handler.emit_err(CompileError::MissingImmediate {
                span: whole_op_span,
            }));
        }
        Some(i) => match i.as_str()[1..].parse() {
            Ok(o) => (o, i.span()),
            Err(_) => {
                return Err(
                    handler.emit_err(CompileError::InvalidImmediateValue { span: i.span() })
                );
            }
        },
    };

    let imm = match VirtualImmediate12::new(imm, imm_span) {
        Ok(o) => o,
        Err(e) => {
            return Err(handler.emit_err(e));
        }
    };

    Ok((reg.clone(), reg2.clone(), imm))
}

impl fmt::Display for Op {
    fn fmt(&self, fmtr: &mut fmt::Formatter<'_>) -> fmt::Result {
        // We want the comment to always be 40 characters offset to the right to not interfere with
        // the ASM but to be aligned.
        let mut op_and_comment = self.opcode.to_string();
        if !self.comment.is_empty() {
            while op_and_comment.len() < COMMENT_START_COLUMN {
                op_and_comment.push(' ');
            }
            write!(op_and_comment, "; {}", self.comment)?;
        }

        write!(fmtr, "{op_and_comment}")
    }
}

impl fmt::Display for VirtualOp {
    fn fmt(&self, fmtr: &mut fmt::Formatter<'_>) -> fmt::Result {
        use VirtualOp::*;
        match self {
            /* Arithmetic/Logic (ALU) Instructions */
            ADD(a, b, c) => write!(fmtr, "add {a} {b} {c}"),
            ADDI(a, b, c) => write!(fmtr, "addi {a} {b} {c}"),
            AND(a, b, c) => write!(fmtr, "and {a} {b} {c}"),
            ANDI(a, b, c) => write!(fmtr, "andi {a} {b} {c}"),
            DIV(a, b, c) => write!(fmtr, "div {a} {b} {c}"),
            DIVI(a, b, c) => write!(fmtr, "divi {a} {b} {c}"),
            EQ(a, b, c) => write!(fmtr, "eq {a} {b} {c}"),
            EXP(a, b, c) => write!(fmtr, "exp {a} {b} {c}"),
            EXPI(a, b, c) => write!(fmtr, "expi {a} {b} {c}"),
            GT(a, b, c) => write!(fmtr, "gt {a} {b} {c}"),
            LT(a, b, c) => write!(fmtr, "lt {a} {b} {c}"),
            MLOG(a, b, c) => write!(fmtr, "mlog {a} {b} {c}"),
            MOD(a, b, c) => write!(fmtr, "mod {a} {b} {c}"),
            MODI(a, b, c) => write!(fmtr, "modi {a} {b} {c}"),
            MOVE(a, b) => write!(fmtr, "move {a} {b}"),
            MOVI(a, b) => write!(fmtr, "movi {a} {b}"),
            MROO(a, b, c) => write!(fmtr, "mroo {a} {b} {c}"),
            MUL(a, b, c) => write!(fmtr, "mul {a} {b} {c}"),
            MULI(a, b, c) => write!(fmtr, "muli {a} {b} {c}"),
            NOOP => Ok(()),
            NOT(a, b) => write!(fmtr, "not {a} {b}"),
            OR(a, b, c) => write!(fmtr, "or {a} {b} {c}"),
            ORI(a, b, c) => write!(fmtr, "ori {a} {b} {c}"),
            SLL(a, b, c) => write!(fmtr, "sll {a} {b} {c}"),
            SLLI(a, b, c) => write!(fmtr, "slli {a} {b} {c}"),
            SRL(a, b, c) => write!(fmtr, "srl {a} {b} {c}"),
            SRLI(a, b, c) => write!(fmtr, "srli {a} {b} {c}"),
            SUB(a, b, c) => write!(fmtr, "sub {a} {b} {c}"),
            SUBI(a, b, c) => write!(fmtr, "subi {a} {b} {c}"),
            XOR(a, b, c) => write!(fmtr, "xor {a} {b} {c}"),
            XORI(a, b, c) => write!(fmtr, "xori {a} {b} {c}"),

            /* Control Flow Instructions */
            JMP(a) => write!(fmtr, "jmp {a}"),
            JI(a) => write!(fmtr, "ji {a}"),
            JNE(a, b, c) => write!(fmtr, "jne {a} {b} {c}"),
            JNEI(a, b, c) => write!(fmtr, "jnei {a} {b} {c}"),
            JNZI(a, b) => write!(fmtr, "jnzi {a} {b}"),
            RET(a) => write!(fmtr, "ret {a}"),

            /* Memory Instructions */
            ALOC(a) => write!(fmtr, "aloc {a}"),
            CFEI(a) => write!(fmtr, "cfei {a}"),
            CFSI(a) => write!(fmtr, "cfsi {a}"),
            LB(a, b, c) => write!(fmtr, "lb {a} {b} {c}"),
            LW(a, b, c) => write!(fmtr, "lw {a} {b} {c}"),
            MCL(a, b) => write!(fmtr, "mcl {a} {b}"),
            MCLI(a, b) => write!(fmtr, "mcli {a} {b}"),
            MCP(a, b, c) => write!(fmtr, "mcp {a} {b} {c}"),
            MCPI(a, b, c) => write!(fmtr, "mcpi {a} {b} {c}"),
            MEQ(a, b, c, d) => write!(fmtr, "meq {a} {b} {c} {d}"),
            SB(a, b, c) => write!(fmtr, "sb {a} {b} {c}"),
            SW(a, b, c) => write!(fmtr, "sw {a} {b} {c}"),

            /* Contract Instructions */
            BAL(a, b, c) => write!(fmtr, "bal {a} {b} {c}"),
            BHEI(a) => write!(fmtr, "bhei {a}"),
            BHSH(a, b) => write!(fmtr, "bhsh {a} {b}"),
            BURN(a, b) => write!(fmtr, "burn {a} {b}"),
            CALL(a, b, c, d) => write!(fmtr, "call {a} {b} {c} {d}"),
            CB(a) => write!(fmtr, "cb {a}"),
            CCP(a, b, c, d) => write!(fmtr, "ccp {a} {b} {c} {d}"),
            CROO(a, b) => write!(fmtr, "croo {a} {b}"),
            CSIZ(a, b) => write!(fmtr, "csiz {a} {b}"),
            LDC(a, b, c) => write!(fmtr, "ldc {a} {b} {c}"),
            LOG(a, b, c, d) => write!(fmtr, "log {a} {b} {c} {d}"),
            LOGD(a, b, c, d) => write!(fmtr, "logd {a} {b} {c} {d}"),
            MINT(a, b) => write!(fmtr, "mint {a} {b}"),
            RETD(a, b) => write!(fmtr, "retd {a} {b}"),
            RVRT(a) => write!(fmtr, "rvrt {a}"),
            SMO(a, b, c, d) => write!(fmtr, "smo {a} {b} {c} {d}"),
            SCWQ(a, b, c) => write!(fmtr, "scwq {a} {b} {c}"),
            SRW(a, b, c) => write!(fmtr, "srw {a} {b} {c}"),
            SRWQ(a, b, c, d) => write!(fmtr, "srwq {a} {b} {c} {d}"),
            SWW(a, b, c) => write!(fmtr, "sww {a} {b} {c}"),
            SWWQ(a, b, c, d) => write!(fmtr, "swwq {a} {b} {c} {d}"),
            TIME(a, b) => write!(fmtr, "time {a} {b}"),
            TR(a, b, c) => write!(fmtr, "tr {a} {b} {c}"),
            TRO(a, b, c, d) => write!(fmtr, "tro {a} {b} {c} {d}"),

            /* Cryptographic Instructions */
            ECK1(a, b, c) => write!(fmtr, "eck1 {a} {b} {c}"),
            K256(a, b, c) => write!(fmtr, "k256 {a} {b} {c}"),
            S256(a, b, c) => write!(fmtr, "s256 {a} {b} {c}"),

            /* Other Instructions */
            FLAG(a) => write!(fmtr, "flag {a}"),
            GM(a, b) => write!(fmtr, "gm {a} {b}"),
            GTF(a, b, c) => write!(fmtr, "gtf {a} {b} {c}"),

            /* Non-VM Instructions */
            BLOB(a) => write!(fmtr, "blob {a}"),
            DataSectionOffsetPlaceholder => write!(fmtr, "data section offset placeholder"),
            DataSectionRegisterLoadPlaceholder => {
                write!(fmtr, "data section register load placeholder")
            }
            LWDataId(a, b) => write!(fmtr, "lw {a} {b}"),
            Undefined => write!(fmtr, "undefined op"),
        }
    }
}

impl fmt::Display for AllocatedAbstractOp {
    fn fmt(&self, fmtr: &mut fmt::Formatter<'_>) -> fmt::Result {
        // We want the comment to always be 40 characters offset to the right to not interfere with
        // the ASM but to be aligned.
        let mut op_and_comment = self.opcode.to_string();
        if !self.comment.is_empty() {
            while op_and_comment.len() < COMMENT_START_COLUMN {
                op_and_comment.push(' ');
            }
            write!(op_and_comment, "; {}", self.comment)?;
        }

        write!(fmtr, "{op_and_comment}")
    }
}

// Convenience opcodes for the compiler -- will be optimized out or removed
// these do not reflect actual ops in the VM and will be compiled to bytecode
#[derive(Debug, Clone)]
pub(crate) enum ControlFlowOp<Reg> {
    // Labels the code for jumps, will later be interpreted into offsets
    Label(Label),
    // Just a comment that will be inserted into the asm without an op
    Comment,
    // Jumps to a label
    Jump(Label),
    // Jumps to a label if the register is not equal to zero
    JumpIfNotZero(Reg, Label),
    // Jumps to a label, similarly to Jump, though semantically expecting to return.
    Call(Label),
    // Save a return label address in a register.
    SaveRetAddr(Reg, Label),
    // placeholder for the DataSection offset
    DataSectionOffsetPlaceholder,
    // Placeholder for loading an address from the data section.
    LoadLabel(Reg, Label),
    // Save all currently live general purpose registers, using a label as a handle.
    PushAll(Label),
    // Restore all previously saved general purpose registers.
    PopAll(Label),
}

pub(crate) type OrganizationalOp = ControlFlowOp<VirtualRegister>;

impl<Reg: fmt::Display> fmt::Display for ControlFlowOp<Reg> {
    fn fmt(&self, fmtr: &mut fmt::Formatter<'_>) -> fmt::Result {
        use ControlFlowOp::*;
        write!(
            fmtr,
            "{}",
            match self {
                Label(lab) => format!("{lab}"),
                Jump(lab) => format!("ji  {lab}"),
                Comment => "".into(),
                JumpIfNotZero(r1, lab) => format!("jnzi {r1} {lab}"),
                Call(lab) => format!("fncall {lab}"),
                SaveRetAddr(r1, lab) => format!("mova {r1} {lab}"),
                DataSectionOffsetPlaceholder =>
                    "DATA SECTION OFFSET[0..32]\nDATA SECTION OFFSET[32..64]".into(),
                LoadLabel(r1, lab) => format!("lwlab {r1} {lab}"),
                PushAll(lab) => format!("pusha {lab}"),
                PopAll(lab) => format!("popa {lab}"),
            }
        )
    }
}

impl<Reg: Clone + Eq + Ord + Hash> ControlFlowOp<Reg> {
    pub(crate) fn registers(&self) -> BTreeSet<&Reg> {
        use ControlFlowOp::*;
        (match self {
            Label(_)
            | Comment
            | Jump(_)
            | Call(_)
            | DataSectionOffsetPlaceholder
            | PushAll(_)
            | PopAll(_) => vec![],

            JumpIfNotZero(r1, _) | SaveRetAddr(r1, _) | LoadLabel(r1, _) => vec![r1],
        })
        .into_iter()
        .collect()
    }

    pub(crate) fn use_registers(&self) -> BTreeSet<&Reg> {
        use ControlFlowOp::*;
        (match self {
            Label(_)
            | Comment
            | Jump(_)
            | Call(_)
            | SaveRetAddr(..)
            | DataSectionOffsetPlaceholder
            | LoadLabel(..)
            | PushAll(_)
            | PopAll(_) => vec![],

            JumpIfNotZero(r1, _) => vec![r1],
        })
        .into_iter()
        .collect()
    }

    pub(crate) fn def_registers(&self) -> BTreeSet<&Reg> {
        use ControlFlowOp::*;
        (match self {
            SaveRetAddr(reg, _) | LoadLabel(reg, _) => vec![reg],

            Label(_)
            | Comment
            | Jump(_)
            | JumpIfNotZero(..)
            | Call(_)
            | DataSectionOffsetPlaceholder
            | PushAll(_)
            | PopAll(_) => vec![],
        })
        .into_iter()
        .collect()
    }

    pub(crate) fn update_register(&self, reg_to_reg_map: &HashMap<&Reg, &Reg>) -> Self {
        let update_reg = |reg: &Reg| -> Reg { (*reg_to_reg_map.get(reg).unwrap_or(&reg)).clone() };

        use ControlFlowOp::*;
        match self {
            Comment
            | Label(_)
            | Jump(_)
            | Call(_)
            | DataSectionOffsetPlaceholder
            | PushAll(_)
            | PopAll(_) => self.clone(),

            JumpIfNotZero(r1, label) => Self::JumpIfNotZero(update_reg(r1), *label),
            SaveRetAddr(r1, label) => Self::SaveRetAddr(update_reg(r1), *label),
            LoadLabel(r1, label) => Self::LoadLabel(update_reg(r1), *label),
        }
    }

    pub(crate) fn successors(
        &self,
        index: usize,
        ops: &[Op],
        label_to_index: &HashMap<Label, usize>,
    ) -> Vec<usize> {
        use ControlFlowOp::*;

        let mut next_ops = Vec::new();

        if index + 1 < ops.len() && !matches!(self, Jump(_)) {
            next_ops.push(index + 1);
        };

        match self {
            Label(_)
            | Comment
            | Call(_)
            | SaveRetAddr(..)
            | DataSectionOffsetPlaceholder
            | LoadLabel(..)
            | PushAll(_)
            | PopAll(_) => (),

            Jump(jump_label) | JumpIfNotZero(_, jump_label) => {
                next_ops.push(label_to_index[jump_label]);
            }
        };

        next_ops
    }
}

impl ControlFlowOp<VirtualRegister> {
    // Copied directly from VirtualOp::allocate_registers().
    pub(crate) fn allocate_registers(
        &self,
        pool: &RegisterPool,
    ) -> ControlFlowOp<AllocatedRegister> {
        let virtual_registers = self.registers();
        let register_allocation_result = virtual_registers
            .clone()
            .into_iter()
            .map(|x| match x {
                VirtualRegister::Constant(c) => (x, Some(AllocatedRegister::Constant(*c))),
                VirtualRegister::Virtual(_) => (x, pool.get_register(x)),
            })
            .map(|(x, register_opt)| register_opt.map(|register| (x, register)))
            .collect::<Option<Vec<_>>>();

        // Maps virtual registers to their allocated equivalent
        let mut mapping: HashMap<&VirtualRegister, AllocatedRegister> = HashMap::default();
        match register_allocation_result {
            Some(o) => {
                for (key, val) in o {
                    mapping.insert(key, val);
                }
            }
            None => {
                unimplemented!(
                    "The allocator cannot resolve a register mapping for this program.
                 This is a temporary artifact of the extremely early stage version of this language.
                 Try to lower the number of variables you use."
                );
            }
        };

        let map_reg = |reg: &VirtualRegister| mapping.get(reg).unwrap().clone();

        use ControlFlowOp::*;
        match self {
            Label(label) => Label(*label),
            Comment => Comment,
            Jump(label) => Jump(*label),
            Call(label) => Call(*label),
            DataSectionOffsetPlaceholder => DataSectionOffsetPlaceholder,
            PushAll(label) => PushAll(*label),
            PopAll(label) => PopAll(*label),

            JumpIfNotZero(r1, label) => JumpIfNotZero(map_reg(r1), *label),
            SaveRetAddr(r1, label) => SaveRetAddr(map_reg(r1), *label),
            LoadLabel(r1, label) => LoadLabel(map_reg(r1), *label),
        }
    }
}<|MERGE_RESOLUTION|>--- conflicted
+++ resolved
@@ -468,255 +468,6 @@
                 VirtualOp::SW(r1, r2, imm)
             }
 
-<<<<<<< HEAD
-                /* Contract Instructions */
-                "bal" => {
-                    let (r1, r2, r3) = check!(
-                        three_regs(args, immediate, whole_op_span),
-                        return err(warnings, errors),
-                        warnings,
-                        errors
-                    );
-                    VirtualOp::BAL(r1, r2, r3)
-                }
-                "bhei" => {
-                    let r1 = check!(
-                        single_reg(args, immediate, whole_op_span),
-                        return err(warnings, errors),
-                        warnings,
-                        errors
-                    );
-                    VirtualOp::BHEI(r1)
-                }
-                "bhsh" => {
-                    let (r1, r2) = check!(
-                        two_regs(args, immediate, whole_op_span),
-                        return err(warnings, errors),
-                        warnings,
-                        errors
-                    );
-                    VirtualOp::BHSH(r1, r2)
-                }
-                "burn" => {
-                    let (r1, r2) = check!(
-                        two_regs(args, immediate, whole_op_span),
-                        return err(warnings, errors),
-                        warnings,
-                        errors
-                    );
-                    VirtualOp::BURN(r1, r2)
-                }
-                "call" => {
-                    let (r1, r2, r3, r4) = check!(
-                        four_regs(args, immediate, whole_op_span),
-                        return err(warnings, errors),
-                        warnings,
-                        errors
-                    );
-                    VirtualOp::CALL(r1, r2, r3, r4)
-                }
-                "cb" => {
-                    let r1 = check!(
-                        single_reg(args, immediate, whole_op_span),
-                        return err(warnings, errors),
-                        warnings,
-                        errors
-                    );
-                    VirtualOp::CB(r1)
-                }
-                "ccp" => {
-                    let (r1, r2, r3, r4) = check!(
-                        four_regs(args, immediate, whole_op_span),
-                        return err(warnings, errors),
-                        warnings,
-                        errors
-                    );
-                    VirtualOp::CCP(r1, r2, r3, r4)
-                }
-                "croo" => {
-                    let (r1, r2) = check!(
-                        two_regs(args, immediate, whole_op_span),
-                        return err(warnings, errors),
-                        warnings,
-                        errors
-                    );
-                    VirtualOp::CROO(r1, r2)
-                }
-                "csiz" => {
-                    let (r1, r2) = check!(
-                        two_regs(args, immediate, whole_op_span),
-                        return err(warnings, errors),
-                        warnings,
-                        errors
-                    );
-                    VirtualOp::CSIZ(r1, r2)
-                }
-
-                "ldc" => {
-                    let (r1, r2, r3) = check!(
-                        three_regs(args, immediate, whole_op_span),
-                        return err(warnings, errors),
-                        warnings,
-                        errors
-                    );
-                    VirtualOp::LDC(r1, r2, r3)
-                }
-                "log" => {
-                    let (r1, r2, r3, r4) = check!(
-                        four_regs(args, immediate, whole_op_span),
-                        return err(warnings, errors),
-                        warnings,
-                        errors
-                    );
-                    VirtualOp::LOG(r1, r2, r3, r4)
-                }
-                "logd" => {
-                    let (r1, r2, r3, r4) = check!(
-                        four_regs(args, immediate, whole_op_span),
-                        return err(warnings, errors),
-                        warnings,
-                        errors
-                    );
-                    VirtualOp::LOGD(r1, r2, r3, r4)
-                }
-                "mint" => {
-                    let (r1, r2) = check!(
-                        two_regs(args, immediate, whole_op_span),
-                        return err(warnings, errors),
-                        warnings,
-                        errors
-                    );
-                    VirtualOp::MINT(r1, r2)
-                }
-                "retd" => {
-                    let (r1, r2) = check!(
-                        two_regs(args, immediate, whole_op_span),
-                        return err(warnings, errors),
-                        warnings,
-                        errors
-                    );
-                    VirtualOp::RETD(r1, r2)
-                }
-                "rvrt" => {
-                    let r1 = check!(
-                        single_reg(args, immediate, whole_op_span),
-                        return err(warnings, errors),
-                        warnings,
-                        errors
-                    );
-                    VirtualOp::RVRT(r1)
-                }
-                "smo" => {
-                    let (r1, r2, r3, r4) = check!(
-                        four_regs(args, immediate, whole_op_span),
-                        return err(warnings, errors),
-                        warnings,
-                        errors
-                    );
-                    VirtualOp::SMO(r1, r2, r3, r4)
-                }
-                "scwq" => {
-                    let (r1, r2, r3) = check!(
-                        three_regs(args, immediate, whole_op_span),
-                        return err(warnings, errors),
-                        warnings,
-                        errors
-                    );
-                    VirtualOp::SCWQ(r1, r2, r3)
-                }
-                "srw" => {
-                    let (r1, r2, r3) = check!(
-                        three_regs(args, immediate, whole_op_span),
-                        return err(warnings, errors),
-                        warnings,
-                        errors
-                    );
-                    VirtualOp::SRW(r1, r2, r3)
-                }
-                "srwq" => {
-                    let (r1, r2, r3, r4) = check!(
-                        four_regs(args, immediate, whole_op_span),
-                        return err(warnings, errors),
-                        warnings,
-                        errors
-                    );
-                    VirtualOp::SRWQ(r1, r2, r3, r4)
-                }
-                "sww" => {
-                    let (r1, r2, r3) = check!(
-                        three_regs(args, immediate, whole_op_span),
-                        return err(warnings, errors),
-                        warnings,
-                        errors
-                    );
-                    VirtualOp::SWW(r1, r2, r3)
-                }
-                "swwq" => {
-                    let (r1, r2, r3, r4) = check!(
-                        four_regs(args, immediate, whole_op_span),
-                        return err(warnings, errors),
-                        warnings,
-                        errors
-                    );
-                    VirtualOp::SWWQ(r1, r2, r3, r4)
-                }
-                "time" => {
-                    let (r1, r2) = check!(
-                        two_regs(args, immediate, whole_op_span),
-                        return err(warnings, errors),
-                        warnings,
-                        errors
-                    );
-                    VirtualOp::TIME(r1, r2)
-                }
-                "tr" => {
-                    let (r1, r2, r3) = check!(
-                        three_regs(args, immediate, whole_op_span),
-                        return err(warnings, errors),
-                        warnings,
-                        errors
-                    );
-                    VirtualOp::TR(r1, r2, r3)
-                }
-                "tro" => {
-                    let (r1, r2, r3, r4) = check!(
-                        four_regs(args, immediate, whole_op_span),
-                        return err(warnings, errors),
-                        warnings,
-                        errors
-                    );
-                    VirtualOp::TRO(r1, r2, r3, r4)
-                }
-
-                /* Cryptographic Instructions */
-                "eck1" => {
-                    let (r1, r2, r3) = check!(
-                        three_regs(args, immediate, whole_op_span),
-                        return err(warnings, errors),
-                        warnings,
-                        errors
-                    );
-                    VirtualOp::ECK1(r1, r2, r3)
-                }
-                "k256" => {
-                    let (r1, r2, r3) = check!(
-                        three_regs(args, immediate, whole_op_span),
-                        return err(warnings, errors),
-                        warnings,
-                        errors
-                    );
-                    VirtualOp::K256(r1, r2, r3)
-                }
-                "s256" => {
-                    let (r1, r2, r3) = check!(
-                        three_regs(args, immediate, whole_op_span),
-                        return err(warnings, errors),
-                        warnings,
-                        errors
-                    );
-                    VirtualOp::S256(r1, r2, r3)
-                }
-=======
             /* Contract Instructions */
             "bal" => {
                 let (r1, r2, r3) = three_regs(handler, args, immediate, whole_op_span)?;
@@ -731,8 +482,8 @@
                 VirtualOp::BHSH(r1, r2)
             }
             "burn" => {
-                let r1 = single_reg(handler, args, immediate, whole_op_span)?;
-                VirtualOp::BURN(r1)
+                let (r1, r2) = two_regs(handler, args, immediate, whole_op_span)?;
+                VirtualOp::BURN(r1, r2)
             }
             "call" => {
                 let (r1, r2, r3, r4) = four_regs(handler, args, immediate, whole_op_span)?;
@@ -768,8 +519,8 @@
                 VirtualOp::LOGD(r1, r2, r3, r4)
             }
             "mint" => {
-                let r1 = single_reg(handler, args, immediate, whole_op_span)?;
-                VirtualOp::MINT(r1)
+                let (r1, r2) = two_regs(handler, args, immediate, whole_op_span)?;
+                VirtualOp::MINT(r1, r2)
             }
             "retd" => {
                 let (r1, r2) = two_regs(handler, args, immediate, whole_op_span)?;
@@ -817,9 +568,9 @@
             }
 
             /* Cryptographic Instructions */
-            "ecr" => {
-                let (r1, r2, r3) = three_regs(handler, args, immediate, whole_op_span)?;
-                VirtualOp::ECR(r1, r2, r3)
+            "eck1" => {
+                let (r1, r2, r3) = three_regs(handler, args, immediate, whole_op_span)?;
+                VirtualOp::ECK1(r1, r2, r3)
             }
             "k256" => {
                 let (r1, r2, r3) = three_regs(handler, args, immediate, whole_op_span)?;
@@ -829,7 +580,6 @@
                 let (r1, r2, r3) = three_regs(handler, args, immediate, whole_op_span)?;
                 VirtualOp::S256(r1, r2, r3)
             }
->>>>>>> f5f8566e
 
             /* Other Instructions */
             "flag" => {
