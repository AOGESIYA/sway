--- conflicted
+++ resolved
@@ -422,21 +422,12 @@
     }
 }
 
-<<<<<<< HEAD
 impl TyExpression {
     pub(crate) fn error(span: Span) -> TyExpression {
         TyExpression {
             expression: TyExpressionVariant::Tuple { fields: vec![] },
             return_type: insert_type(TypeInfo::ErrorRecovery),
-            is_constant: IsConstant::No,
             span,
         }
-=======
-pub(crate) fn error_recovery_expr(span: Span) -> TyExpression {
-    TyExpression {
-        expression: TyExpressionVariant::Tuple { fields: vec![] },
-        return_type: crate::type_system::insert_type(TypeInfo::ErrorRecovery),
-        span,
->>>>>>> af1398d0
     }
 }