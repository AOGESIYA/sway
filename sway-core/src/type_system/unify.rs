--- conflicted
+++ resolved
@@ -125,50 +125,17 @@
                 )
             }
             // Let empty enums to coerce to any other type. This is useful for Never enum.
-<<<<<<< HEAD
-            (
-                ref r @ Enum {
-                    variant_types: ref rvs,
-                    ..
-                },
-                e @ Placeholder(_),
-            ) if rvs.is_empty() => {
+            (ref r @ Enum(ref r_decl_ref), e @ Placeholder(_))
+                if self.engines.de().get_enum(r_decl_ref).variants.is_empty() =>
+            {
                 self.replace_expected_with_received(received, expected, r.clone(), &e, span)
             }
-            (
-                ref r @ Enum {
-                    variant_types: ref rvs,
-                    ..
-                },
-                e @ UnknownGeneric { .. },
-            ) if rvs.is_empty() && e.is_self_type() => {
+            (ref r @ Enum(ref r_decl_ref), e @ UnknownGeneric { .. })
+                if self.engines.de().get_enum(r_decl_ref).variants.is_empty()
+                    && e.is_self_type() =>
+            {
                 self.replace_expected_with_received(received, expected, r.clone(), &e, span)
             }
-            (
-                Enum {
-                    variant_types: rvs, ..
-                },
-                _,
-            ) if rvs.is_empty() => (vec![], vec![]),
-            (
-                Enum {
-                    call_path: rn,
-                    type_parameters: rtps,
-                    variant_types: rvs,
-                },
-                Enum {
-                    call_path: en,
-                    type_parameters: etps,
-                    variant_types: evs,
-                },
-            ) => self.unify_enums(
-                received,
-                expected,
-                span,
-                (rn.suffix, rtps, rvs),
-                (en.suffix, etps, evs),
-            ),
-=======
             (Enum(r_decl_ref), _)
                 if self.engines.de().get_enum(&r_decl_ref).variants.is_empty() =>
             {
@@ -194,7 +161,6 @@
                     ),
                 )
             }
->>>>>>> 436ffe59
 
             // For integers and numerics, we (potentially) unify the numeric
             // with the integer.
